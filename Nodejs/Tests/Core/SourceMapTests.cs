--- conflicted
+++ resolved
@@ -1,4 +1,3 @@
-<<<<<<< HEAD
 ﻿//*********************************************************//
 //    Copyright (c) Microsoft. All rights reserved.
 //    
@@ -220,228 +219,4 @@
             Assert.IsTrue(originalFileName.Contains("file2.ts"));
         }
     }
-}
-=======
-﻿//*********************************************************//
-//    Copyright (c) Microsoft. All rights reserved.
-//    
-//    Apache 2.0 License
-//    
-//    You may obtain a copy of the License at
-//    http://www.apache.org/licenses/LICENSE-2.0
-//    
-//    Unless required by applicable law or agreed to in writing, software 
-//    distributed under the License is distributed on an "AS IS" BASIS, 
-//    WITHOUT WARRANTIES OR CONDITIONS OF ANY KIND, either express or 
-//    implied. See the License for the specific language governing 
-//    permissions and limitations under the License.
-//
-//*********************************************************//
-
-using System;
-using System.IO;
-using Microsoft.NodejsTools.SourceMapping;
-using Microsoft.VisualStudio.TestTools.UnitTesting;
-using TestUtilities;
-using TestUtilities.Nodejs;
-
-namespace NodejsTests {
-    [TestClass]
-    public class SourceMapTests {
-        [ClassInitialize]
-        public static void DoDeployment(TestContext context) {
-            AssertListener.Initialize();
-            NodejsTestData.Deploy();
-        }
-
-        /// <summary>
-        /// Sample code for mapping between:
-        /// 
-        /// class Greeter {
-        ///     constructor(public greeting: string) { }
-        ///     greet() {
-        ///         return "<h1>" + this.greeting + "</h1>";
-        ///     }
-        /// };
-        /// 
-        /// to:
-        /// 
-        /// var Greeter = (function () {
-        ///    function Greeter(greeting) {
-        ///        this.greeting = greeting;
-        ///    }
-        ///    Greeter.prototype.greet = function () {
-        ///        return "<h1>" + this.greeting + "</h1>";
-        ///    };
-        ///    return Greeter;
-        ///})();
-        ///;
-        ///# sourceMappingURL=test.js.map
-        /// </summary>
-        private const string _sample = @"{'version':3,'file':'test.js','sourceRoot':'','sources':['test.ts'],'names':['Greeter','Greeter.constructor','Greeter.greet'],'mappings':'AAAA;IACIA,iBAAYA,QAAuBA;QAAvBC,aAAeA,GAARA,QAAQA;AAAQA,IAAIA,CAACA;IACxCD,0BAAAA;QACIE,OAAOA,MAAMA,GAAGA,IAAIA,CAACA,QAAQA,GAAGA,OAAOA;IAC3CA,CAACA;IACLF,eAACA;AAADA,CAACA,IAAA;AAAA,CAAC'}";
-
-        [TestMethod, Priority(0), TestCategory("Debugging")]
-        public void TestBadMappings() {
-            // empty segment
-            AssertUtil.Throws<InvalidOperationException>(
-                () => new SourceMap(new StringReader("{version:3, mappings:','}"))
-            );
-
-            // invalid VLQ segment
-            AssertUtil.Throws<InvalidOperationException>(
-                () => new SourceMap(new StringReader("{version:3, mappings:'$'}"))
-            );
-
-            // continued value doesn't continue
-            AssertUtil.Throws<InvalidOperationException>(
-                () => new SourceMap(new StringReader("{version:3, mappings:'9'}"))
-            );
-
-            // too big segment
-            AssertUtil.Throws<InvalidOperationException>(
-                () => new SourceMap(new StringReader("{version:3, mappings:'999999999999999999999999999999999999'}"))
-            );
-        }
-
-
-        [TestMethod, Priority(0), TestCategory("Debugging")]
-        public void TestMappingLine() {
-            var map = new SourceMap(new StringReader(_sample));
-            var testCases = new[] { 
-                new { Line = 0, Name = "Greeter", Filename = "test.ts" },
-                new { Line = 1, Name = "Greeter", Filename = "test.ts" },
-                new { Line = 1, Name = "Greeter.constructor", Filename = "test.ts" },
-                new { Line = 1, Name = "Greeter.constructor", Filename = "test.ts" },
-                new { Line = 2, Name = "Greeter", Filename = "test.ts" },
-                new { Line = 3, Name = "Greeter.greet", Filename = "test.ts" },
-                new { Line = 4, Name = "Greeter.greet", Filename = "test.ts" },
-                new { Line = 5, Name = "Greeter", Filename = "test.ts" },
-                new { Line = 5, Name = "Greeter", Filename = "test.ts" },
-                new { Line = 5, Name = "Greeter", Filename = "test.ts" },
-                new { Line = -1, Name = "", Filename = "" },
-            };
-            for (int i = 0; i < testCases.Length; i++) {
-                SourceMapInfo mapping;
-                if (map.TryMapLine(i, out mapping)) {
-                    Assert.AreEqual(testCases[i].Filename, mapping.FileName);
-                    Assert.AreEqual(testCases[i].Name, mapping.Name);
-                    Assert.AreEqual(testCases[i].Line, mapping.Line);
-                } else {
-                    Assert.AreEqual(-1, testCases[i].Line);
-                }
-            }
-        }
-
-        [TestMethod, Priority(0), TestCategory("Debugging")]
-        public void TestMappingLineAndColumn() {
-            var map = new SourceMap(new StringReader(_sample));
-            var testCases = new[] { 
-                new { InLine = 0, InColumn = 0, ExpectedLine = 0, ExpectedColumn = 0, Name = "Greeter", Filename = "test.ts" },
-                new { InLine = 1, InColumn = 0, ExpectedLine = 1, ExpectedColumn = 4, Name = "Greeter", Filename = "test.ts" },
-                new { InLine = 1, InColumn = 4, ExpectedLine = 1, ExpectedColumn = 4, Name = "Greeter", Filename = "test.ts" },
-                new { InLine = 2, InColumn = 0, ExpectedLine = 1, ExpectedColumn = 16, Name = "Greeter.constructor", Filename = "test.ts" },
-                new { InLine = 2, InColumn = 4, ExpectedLine = 1, ExpectedColumn = 16, Name = "Greeter.constructor", Filename = "test.ts" },
-                new { InLine = 2, InColumn = 8, ExpectedLine = 1, ExpectedColumn = 16, Name = "Greeter.constructor", Filename = "test.ts" },
-                new { InLine = 3, InColumn = 0, ExpectedLine = 1, ExpectedColumn = 39, Name = "Greeter.constructor", Filename = "test.ts" },
-                new { InLine = 4, InColumn = 0, ExpectedLine = 2, ExpectedColumn = 4, Name = "Greeter", Filename = "test.ts" },
-                new { InLine = 5, InColumn = 0, ExpectedLine = 3, ExpectedColumn = 8, Name = "Greeter.greet", Filename = "test.ts" },
-                new { InLine = 5, InColumn = 4, ExpectedLine = 3, ExpectedColumn = 8, Name = "Greeter.greet", Filename = "test.ts" },
-                new { InLine = 5, InColumn = 32, ExpectedLine = 3, ExpectedColumn = 29, Name = "Greeter.greet", Filename = "test.ts" },
-                new { InLine = 6, InColumn = 0, ExpectedLine = 4, ExpectedColumn = 4, Name = "Greeter.greet", Filename = "test.ts" },
-                new { InLine = 7, InColumn = 0, ExpectedLine = 5, ExpectedColumn = 0, Name = "Greeter", Filename = "test.ts" },
-                new { InLine = 8, InColumn = 0, ExpectedLine = 5, ExpectedColumn = 0, Name = "Greeter", Filename = "test.ts" },
-                new { InLine = 9, InColumn = 0, ExpectedLine = 5, ExpectedColumn = 1, Name = "Greeter", Filename = "test.ts" },
-                new { InLine = 10, InColumn = 0, ExpectedLine = 5, ExpectedColumn = 0, Name = "", Filename = "" },
-            };
-            for (int i = 0; i < testCases.Length; i++) {
-                Console.WriteLine("{0} {1}", testCases[i].InLine, testCases[i].InColumn);
-                SourceMapInfo mapping;
-                if (map.TryMapPoint(testCases[i].InLine, testCases[i].InColumn, out mapping)) {
-                    Assert.AreEqual(testCases[i].Filename, mapping.FileName);
-                    Assert.AreEqual(testCases[i].Name, mapping.Name);
-                    Assert.AreEqual(testCases[i].ExpectedLine, mapping.Line);
-                    Assert.AreEqual(testCases[i].ExpectedColumn, mapping.Column);
-                }
-            }
-        }
-
-        [TestMethod, Priority(0), TestCategory("Debugging")]
-        public void TestVersion() {
-            try {
-                new SourceMap(new StringReader("{}"));
-                Assert.Fail("Exception not thrown on empty map");
-            } catch (NotSupportedException ex) {
-                Assert.IsTrue(ex.Message.Contains("V3"));
-            }
-            try {
-                new SourceMap(new StringReader("{version:1}"));
-                Assert.Fail("Exception not thrown on V1 map");
-            } catch (NotSupportedException ex) {
-                Assert.IsTrue(ex.Message.Contains("V3"));
-            }
-            try {
-                new SourceMap(new StringReader("{version:4}"));
-                Assert.Fail("Exception not thrown on V3 map");
-            } catch (NotSupportedException ex) {
-                Assert.IsTrue(ex.Message.Contains("V3"));
-            }
-        }
-
-        [TestMethod, Priority(0), TestCategory("Debugging")]
-        public void TestNames() {
-            var map = new SourceMap(new StringReader("{version:3, names:['foo']}"));
-            Assert.AreEqual(map.Names[0], "foo");
-        }
-
-
-        [TestMethod, Priority(0), TestCategory("Debugging")]
-        public void TestSources() {
-            var map = new SourceMap(new StringReader("{version:3, sources:['test.ts']}"));
-            Assert.AreEqual(map.Sources[0], "test.ts");
-
-            map = new SourceMap(new StringReader("{version:3, sources:['test.ts'], sourceRoot:'root_path\\\\'}"));
-            Assert.AreEqual(map.Sources[0], "root_path\\test.ts");
-        }
-
-        [TestMethod, Priority(0), TestCategory("Debugging")]
-        public void TestFile() {
-            var map = new SourceMap(new StringReader("{version:3, file:'test.js'}"));
-            Assert.AreEqual(map.File, "test.js");
-        }
-
-        [TestMethod, Priority(0), TestCategory("Debugging")]
-        public void TestInvalidJson() {
-            try {
-                var map = new SourceMap(new StringReader("{'test.js\\'}"));
-                Assert.Fail("Argument exception not raised");
-            } catch (ArgumentException) {
-            }
-        }
-
-        [TestMethod, Priority(0), TestCategory("Debugging")]
-        public void TestMapToOriginal() {
-            var mapper = new SourceMapper();
-            var mapInfo = mapper.MapToOriginal(TestData.GetPath(@"TestData\DebuggerProject\TypeScriptTest.js"), 1, 0);
-            Assert.AreEqual("TypeScriptTest.ts", mapInfo.FileName);
-        }
-
-        [TestMethod, Priority(0), TestCategory("Debugging")]
-        public void TestMapToJavaScript() {
-            var mapper = new SourceMapper();
-            string fileName;
-            int lineNo, columnNo;
-            Assert.IsTrue(mapper.MapToJavaScript(TestData.GetPath(@"TestData\DebuggerProject\TypeScriptTest.ts"), 1, 0, out fileName, out lineNo, out columnNo));
-            Assert.AreEqual(TestData.GetPath(@"TestData\DebuggerProject\TypeScriptTest.js"), fileName);
-        }
-
-        [TestMethod, Priority(0), TestCategory("Debugging")]
-        public void TestGetOriginalFileNameWithStackFrame() {
-            string javaScriptFileName = TestData.GetPath(@"TestData\TypeScriptMultfile\all.js");
-            var sourceMapper = new SourceMapper();            
-            int? line = 24, column = 9;
-            string originalFileName = sourceMapper.GetOriginalFileName(javaScriptFileName, line, column);
-            Assert.IsTrue(originalFileName.Contains("file2.ts"));
-        }
-    }
-}
->>>>>>> ceb43e18
+}