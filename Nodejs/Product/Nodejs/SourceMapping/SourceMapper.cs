<<<<<<< HEAD
﻿//*********************************************************//
//    Copyright (c) Microsoft. All rights reserved.
//    
//    Apache 2.0 License
//    
//    You may obtain a copy of the License at
//    http://www.apache.org/licenses/LICENSE-2.0
//    
//    Unless required by applicable law or agreed to in writing, software 
//    distributed under the License is distributed on an "AS IS" BASIS, 
//    WITHOUT WARRANTIES OR CONDITIONS OF ANY KIND, either express or 
//    implied. See the License for the specific language governing 
//    permissions and limitations under the License.
//
//*********************************************************//

using System;
using System.Collections.Generic;
using System.Diagnostics;
using System.IO;
using System.Linq;

using Microsoft.NodejsTools;
using Microsoft.VisualStudioTools;
using System.Collections.ObjectModel;

namespace Microsoft.NodejsTools.SourceMapping {
    internal class SourceMapper {
        private readonly Dictionary<string, ReverseSourceMap> _generatedFileToSourceMap = new Dictionary<string, ReverseSourceMap>(StringComparer.OrdinalIgnoreCase);
        private readonly Dictionary<string, JavaScriptSourceMapInfo> _originalFileToSourceMap = new Dictionary<string, JavaScriptSourceMapInfo>(StringComparer.OrdinalIgnoreCase);

        private JavaScriptSourceMapInfo TryGetMapInfo(string filename) {
            JavaScriptSourceMapInfo mapInfo;
            if (!_originalFileToSourceMap.TryGetValue(filename, out mapInfo)) {
                if (File.Exists(filename)) {
                    string[] contents = File.ReadAllLines(filename);
                    const string marker = "# sourceMappingURL=";
                    int markerStart;
                    string markerLine = contents.Reverse().FirstOrDefault(x => x.IndexOf(marker, StringComparison.Ordinal) != -1);
                    if (markerLine != null && (markerStart = markerLine.IndexOf(marker, StringComparison.Ordinal)) != -1) {
                        string sourceMapFilename = markerLine.Substring(markerStart + marker.Length).Trim();

                        try {
                            if (!File.Exists(sourceMapFilename)) {
                                sourceMapFilename = Path.Combine(Path.GetDirectoryName(filename) ?? string.Empty, Path.GetFileName(sourceMapFilename));
                            }
                        } catch (ArgumentException) {
                        } catch (PathTooLongException) {
                        }

                        try {
                            if (File.Exists(sourceMapFilename)) {
                                using (StreamReader reader = new StreamReader(sourceMapFilename)) {
                                    var sourceMap = new SourceMap(reader);
                                    _originalFileToSourceMap[filename] = mapInfo = new JavaScriptSourceMapInfo(sourceMap, contents);
                                    // clear all of our cached _generatedFileToSourceMap files...
                                    foreach (var cachedInvalid in _generatedFileToSourceMap.Where(x => x.Value == null).Select(x => x.Key).ToArray()) {
                                        _generatedFileToSourceMap.Remove(cachedInvalid);
                                    }
                                }
                            }
                        } catch (ArgumentException) {
                        } catch (PathTooLongException) {
                        } catch (NotSupportedException) {
                        } catch (InvalidOperationException) {
                        }
                    }
                }
            }
            return mapInfo;
        }
        
        /// <summary>
        /// Given a filename finds the original filename
        /// </summary>
        /// <param name="filename">the mapped filename</param>
        /// <returns>The original filename
        ///     null - if the file is not mapped
        /// </returns>
        internal ReadOnlyCollection<string> MapToOriginal(string filename) {
            JavaScriptSourceMapInfo mapInfo = TryGetMapInfo(filename);
            if (mapInfo != null && mapInfo.Map != null && mapInfo.Map.Sources.Count > 0) {
                return mapInfo.Map.Sources;
            }
            return null;
        }

        /// <summary>
        /// Gets a source mapping for the given filename.  Line numbers are zero based.
        /// </summary>
        internal SourceMapInfo MapToOriginal(string filename, int line, int column = 0) {
            JavaScriptSourceMapInfo mapInfo = TryGetMapInfo(filename);
            if (mapInfo != null) {
                SourceMapInfo mapping;
                if (line < mapInfo.Lines.Length) {
                    string lineText = mapInfo.Lines[line];
                    // map to the 1st non-whitespace character on the line
                    // This ensures we get the correct line number, mapping to column 0
                    // can give us the previous line.
                    if (!String.IsNullOrWhiteSpace(lineText)) {
                        for (; column < lineText.Length; column++) {
                            if (!Char.IsWhiteSpace(lineText[column])) {
                                break;
                            }
                        }
                    }
                }
                if (mapInfo.Map.TryMapPoint(line, column, out mapping)) {
                    return mapping;
                }
            }
            return null;
        }
        
        private int MapToSourceIndex(ReverseSourceMap sourceMap, string fileName) {
            for (int i = 0; i < sourceMap.Mapping.Sources.Count; i++) {
                var path = GetFileRelativeToFile(sourceMap.JavaScriptFile, sourceMap.Mapping.Sources[i]);
                if (CommonUtils.IsSamePath(path, fileName)) {
                    return i;
                }
            }
            return -1;
        }
        /// <summary>
        /// Maps a line number from the original code to the generated JavaScript.
        /// Line numbers are zero based.
        /// </summary>
        internal bool MapToJavaScript(string requestedFileName, int requestedLineNo, int requestedColumnNo, out string fileName, out int lineNo, out int columnNo) {
            fileName = requestedFileName;
            lineNo = requestedLineNo;
            columnNo = requestedColumnNo;
            ReverseSourceMap sourceMap = GetReverseSourceMap(requestedFileName);

            if (sourceMap != null) {
                SourceMapInfo result;
                int requestedSourceIndex = MapToSourceIndex(sourceMap, requestedFileName);
                if (requestedSourceIndex != -1 && sourceMap.Mapping.TryMapPointBack(requestedSourceIndex, requestedLineNo, requestedColumnNo, out result)) {
                    lineNo = result.Line;
                    columnNo = result.Column;

                    foreach (var source in sourceMap.Mapping.Sources) {
                        // requestedFilename == projectdir\server.ts
                        // sourceMap.JavaScriptFile == projectdir\out\server.js
                        // source == ..\server.ts
                        //
                        var path = GetFileRelativeToFile(sourceMap.JavaScriptFile, source);
                        if (CommonUtils.IsSamePath(path, requestedFileName)) {
                            fileName = sourceMap.JavaScriptFile;
                            return true;
                        }
                    }

                    try {
                        fileName = Path.Combine(Path.GetDirectoryName(fileName) ?? string.Empty, result.FileName);
                    } catch (ArgumentException) {
                    } catch (PathTooLongException) {
                    }
                    Debug.WriteLine("Mapped breakpoint from {0} {1} to {2} {3}", requestedFileName, requestedLineNo, fileName, lineNo);
                }

                return true;
            }

            return false;
        }

        /// <summary>
        /// Get the original file name to map to.
        /// </summary>
        /// <param name="javaScriptFileName">JavaScript compiled file.</param>
        /// <param name="line">Line number</param>
        /// <param name="column">Column number</param>
        internal string GetOriginalFileName(string javaScriptFileName, int? line, int? column) {
            string originalFileName = null;

            if (line != null && column != null) {
                SourceMapInfo tempMapping = this.MapToOriginal(javaScriptFileName, (int)line, (int)column);

                if (tempMapping != null) {
                    originalFileName = tempMapping.FileName;
                }
            }

            return originalFileName ?? this.MapToOriginal(javaScriptFileName).FirstOrDefault();
        }

        private static string GetFileRelativeToFile(string relativeToFile, string newFileName) {
            return Path.Combine(Path.GetDirectoryName(relativeToFile), newFileName.Replace('/', '\\'));
        }

        class ReverseSourceMap {
            public readonly SourceMap Mapping;
            public readonly string JavaScriptFile;

            public ReverseSourceMap(SourceMap mapping, string javaScriptFile) {
                Mapping = mapping;
                JavaScriptFile = javaScriptFile;
            }
        }

        /// <summary>
        /// Given a generated filename gets the source map from the .js file
        /// </summary>
        private ReverseSourceMap GetReverseSourceMap(string fileName) {
            ReverseSourceMap sourceMap;
            if (!_generatedFileToSourceMap.TryGetValue(fileName, out sourceMap)) {
                // See if we are using source maps for this file.
                foreach(var keyValue in _originalFileToSourceMap) {
                    foreach (var source in keyValue.Value.Map.Sources) {
                        var path = GetFileRelativeToFile(keyValue.Key, source);
                        if (CommonUtils.IsSamePath(path, fileName)) {
                            return _generatedFileToSourceMap[fileName] = new ReverseSourceMap(
                                keyValue.Value.Map,
                                keyValue.Key
                            );
                        }
                    }
                }

                // Fallback to TypeScript specific logic...  This might be better for 
                // try and look next to the .js file...
                string extension;
                try {
                    extension = Path.GetExtension(fileName);
                } catch (ArgumentException) {
                    extension = String.Empty;
                }

                if (!string.Equals(extension, NodejsConstants.JavaScriptExtension, StringComparison.OrdinalIgnoreCase)) {
                    string baseFile = fileName.Substring(0, fileName.Length - extension.Length);
                    string jsFile = baseFile + NodejsConstants.JavaScriptExtension;
                    if (File.Exists(jsFile) && File.Exists(jsFile + NodejsConstants.MapExtension)) {
                        // we're using source maps...
                        try {
                            using (StreamReader reader = new StreamReader(baseFile + NodejsConstants.JavaScriptExtension + NodejsConstants.MapExtension)) {
                                _generatedFileToSourceMap[fileName] = sourceMap = new ReverseSourceMap(
                                    new SourceMap(reader),
                                    jsFile
                                );
                            }
                        } catch (NotSupportedException) {
                            _generatedFileToSourceMap[fileName] = null;
                        } catch (InvalidOperationException) {
                            _generatedFileToSourceMap[fileName] = null;
                        }
                    } else {
                        _generatedFileToSourceMap[fileName] = null;
                    }
                }
            }
            return sourceMap;
        }

        private static char[] InvalidPathChars = Path.GetInvalidPathChars();

        internal static FunctionInformation MaybeMap(FunctionInformation funcInfo) {
            return MaybeMap(funcInfo, null);
        }

        internal static FunctionInformation MaybeMap(FunctionInformation funcInfo, Dictionary<string, SourceMap> sourceMaps) {
            if (funcInfo.Filename != null &&
                funcInfo.Filename.IndexOfAny(InvalidPathChars) == -1 &&
                File.Exists(funcInfo.Filename) &&
                File.Exists(funcInfo.Filename + ".map") &&
                funcInfo.LineNumber != null) {
                SourceMap map = null;
                if (sourceMaps == null || !sourceMaps.TryGetValue(funcInfo.Filename, out map)) {
                    try {
                        using (StreamReader reader = new StreamReader(funcInfo.Filename + ".map")) {
                            map = new SourceMap(reader);
                        }
                    } catch (InvalidOperationException) {
                    } catch (FileNotFoundException) {
                    } catch (DirectoryNotFoundException) {
                    } catch (IOException) {
                    }

                    if (sourceMaps != null && map != null) {
                        sourceMaps[funcInfo.Filename] = map;
                    }
                }

                SourceMapInfo mapping;
                // We explicitly don't convert our 1 based line numbers into 0 based
                // line numbers here.  V8 is giving us the starting line of the function,
                // and TypeScript doesn't give the right name for the declaring name.
                // But TypeScript also happens to always emit a newline after the {
                // for a function definition, and we're always mapping line numbers from
                // function definitions, so mapping line + 1 happens to work out for
                // the time being.
                if (map != null && map.TryMapLine(funcInfo.LineNumber.Value, out mapping)) {
                    string filename = mapping.FileName;
                    if (filename != null && !Path.IsPathRooted(filename)) {
                        filename = Path.Combine(Path.GetDirectoryName(funcInfo.Filename), filename);
                    }

                    return new FunctionInformation(
                        funcInfo.Namespace,
                        mapping.Name ?? funcInfo.Function,
                        mapping.Line + 1,
                        filename ?? funcInfo.Filename,
                        funcInfo.IsRecompilation
                    );
                }
            }
            return funcInfo;
        }
    }
=======
﻿//*********************************************************//
//    Copyright (c) Microsoft. All rights reserved.
//    
//    Apache 2.0 License
//    
//    You may obtain a copy of the License at
//    http://www.apache.org/licenses/LICENSE-2.0
//    
//    Unless required by applicable law or agreed to in writing, software 
//    distributed under the License is distributed on an "AS IS" BASIS, 
//    WITHOUT WARRANTIES OR CONDITIONS OF ANY KIND, either express or 
//    implied. See the License for the specific language governing 
//    permissions and limitations under the License.
//
//*********************************************************//

using System;
using System.Collections.Generic;
using System.Diagnostics;
using System.IO;
using System.Linq;

using Microsoft.NodejsTools;
using Microsoft.VisualStudioTools;

namespace Microsoft.NodejsTools.SourceMapping {
    internal class SourceMapper {
        private readonly Dictionary<string, ReverseSourceMap> _generatedFileToSourceMap = new Dictionary<string, ReverseSourceMap>(StringComparer.OrdinalIgnoreCase);
        private readonly Dictionary<string, JavaScriptSourceMapInfo> _originalFileToSourceMap = new Dictionary<string, JavaScriptSourceMapInfo>(StringComparer.OrdinalIgnoreCase);

        private JavaScriptSourceMapInfo TryGetMapInfo(string filename) {
            JavaScriptSourceMapInfo mapInfo;
            if (!_originalFileToSourceMap.TryGetValue(filename, out mapInfo)) {
                if (File.Exists(filename)) {
                    string[] contents = File.ReadAllLines(filename);
                    const string marker = "# sourceMappingURL=";
                    int markerStart;
                    string markerLine = contents.Reverse().FirstOrDefault(x => x.IndexOf(marker, StringComparison.Ordinal) != -1);
                    if (markerLine != null && (markerStart = markerLine.IndexOf(marker, StringComparison.Ordinal)) != -1) {
                        string sourceMapFilename = markerLine.Substring(markerStart + marker.Length).Trim();

                        try {
                            if (!File.Exists(sourceMapFilename)) {
                                sourceMapFilename = Path.Combine(Path.GetDirectoryName(filename) ?? string.Empty, Path.GetFileName(sourceMapFilename));
                            }
                        } catch (ArgumentException) {
                        } catch (PathTooLongException) {
                        }

                        try {
                            if (File.Exists(sourceMapFilename)) {
                                using (StreamReader reader = new StreamReader(sourceMapFilename)) {
                                    var sourceMap = new SourceMap(reader);
                                    _originalFileToSourceMap[filename] = mapInfo = new JavaScriptSourceMapInfo(sourceMap, contents);
                                    // clear all of our cached _generatedFileToSourceMap files...
                                    foreach (var cachedInvalid in _generatedFileToSourceMap.Where(x => x.Value == null).Select(x => x.Key).ToArray()) {
                                        _generatedFileToSourceMap.Remove(cachedInvalid);
                                    }
                                }
                            }
                        } catch (ArgumentException) {
                        } catch (PathTooLongException) {
                        } catch (NotSupportedException) {
                        } catch (InvalidOperationException) {
                        }
                    }
                }
            }
            return mapInfo;
        }
        
        /// <summary>
        /// Given a filename finds the original filename
        /// </summary>
        /// <param name="filename">the mapped filename</param>
        /// <returns>The original filename
        ///     null - if the file is not mapped
        /// </returns>
        internal string MapToOriginal(string filename) {
            JavaScriptSourceMapInfo mapInfo = TryGetMapInfo(filename);
            if (mapInfo != null && mapInfo.Map != null && mapInfo.Map.Sources.Count > 0) {
                return mapInfo.Map.Sources[0];
            }
            return null;
        }

        /// <summary>
        /// Gets a source mapping for the given filename.  Line numbers are zero based.
        /// </summary>
        internal SourceMapInfo MapToOriginal(string filename, int line, int column = 0) {
            JavaScriptSourceMapInfo mapInfo = TryGetMapInfo(filename);
            if (mapInfo != null) {
                SourceMapInfo mapping;
                if (line < mapInfo.Lines.Length) {
                    string lineText = mapInfo.Lines[line];
                    // map to the 1st non-whitespace character on the line
                    // This ensures we get the correct line number, mapping to column 0
                    // can give us the previous line.
                    if (!String.IsNullOrWhiteSpace(lineText)) {
                        for (; column < lineText.Length; column++) {
                            if (!Char.IsWhiteSpace(lineText[column])) {
                                break;
                            }
                        }
                    }
                }
                if (mapInfo.Map.TryMapPoint(line, column, out mapping)) {
                    return mapping;
                }
            }
            return null;
        }

        /// <summary>
        /// Maps a line number from the original code to the generated JavaScript.
        /// Line numbers are zero based.
        /// </summary>
        internal bool MapToJavaScript(string requestedFileName, int requestedLineNo, int requestedColumnNo, out string fileName, out int lineNo, out int columnNo) {
            fileName = requestedFileName;
            lineNo = requestedLineNo;
            columnNo = requestedColumnNo;
            ReverseSourceMap sourceMap = GetReverseSourceMap(requestedFileName);

            if (sourceMap != null) {
                SourceMapInfo result;
                if (sourceMap.Mapping.TryMapPointBack(requestedLineNo, requestedColumnNo, out result)) {
                    lineNo = result.Line;
                    columnNo = result.Column;

                    foreach (var source in sourceMap.Mapping.Sources) {
                        // requestedFilename == projectdir\server.ts
                        // sourceMap.JavaScriptFile == projectdir\out\server.js
                        // source == ..\server.ts
                        //
                        var path = GetFileRelativeToFile(sourceMap.JavaScriptFile, source);
                        if (CommonUtils.IsSamePath(path, requestedFileName)) {
                            fileName = sourceMap.JavaScriptFile;
                            return true;
                        }
                    }

                    try {
                        fileName = Path.Combine(Path.GetDirectoryName(fileName) ?? string.Empty, result.FileName);
                    } catch (ArgumentException) {
                    } catch (PathTooLongException) {
                    }
                    Debug.WriteLine("Mapped breakpoint from {0} {1} to {2} {3}", requestedFileName, requestedLineNo, fileName, lineNo);
                }

                return true;
            }

            return false;
        }

        /// <summary>
        /// Get the original file name to map to.
        /// </summary>
        /// <param name="javaScriptFileName">JavaScript compiled file.</param>
        /// <param name="line">Line number</param>
        /// <param name="column">Column number</param>
        internal string GetOriginalFileName(string javaScriptFileName, int? line, int? column) {
            string originalFileName = null;

            if (line != null && column != null) {
                SourceMapInfo tempMapping = this.MapToOriginal(javaScriptFileName, (int)line, (int)column);

                if (tempMapping != null) {
                    originalFileName = tempMapping.FileName;
                }
            }

            return originalFileName ?? this.MapToOriginal(javaScriptFileName);
        }

        private static string GetFileRelativeToFile(string relativeToFile, string newFileName) {
            return Path.Combine(Path.GetDirectoryName(relativeToFile), newFileName.Replace('/', '\\'));
        }

        class ReverseSourceMap {
            public readonly SourceMap Mapping;
            public readonly string JavaScriptFile;

            public ReverseSourceMap(SourceMap mapping, string javaScriptFile) {
                Mapping = mapping;
                JavaScriptFile = javaScriptFile;
            }
        }

        /// <summary>
        /// Given a generated filename gets the source map from the .js file
        /// </summary>
        private ReverseSourceMap GetReverseSourceMap(string fileName) {
            ReverseSourceMap sourceMap;
            if (!_generatedFileToSourceMap.TryGetValue(fileName, out sourceMap)) {
                // See if we are using source maps for this file.
                foreach(var keyValue in _originalFileToSourceMap) {
                    foreach (var source in keyValue.Value.Map.Sources) {
                        var path = GetFileRelativeToFile(keyValue.Key, source);
                        if (CommonUtils.IsSamePath(path, fileName)) {
                            return _generatedFileToSourceMap[fileName] = new ReverseSourceMap(
                                keyValue.Value.Map,
                                keyValue.Key
                            );
                        }
                    }
                }

                // Fallback to TypeScript specific logic...  This might be better for 
                // try and look next to the .js file...
                string extension;
                try {
                    extension = Path.GetExtension(fileName);
                } catch (ArgumentException) {
                    extension = String.Empty;
                }

                if (!string.Equals(extension, NodejsConstants.JavaScriptExtension, StringComparison.OrdinalIgnoreCase)) {
                    string baseFile = fileName.Substring(0, fileName.Length - extension.Length);
                    string jsFile = baseFile + NodejsConstants.JavaScriptExtension;
                    if (File.Exists(jsFile) && File.Exists(jsFile + NodejsConstants.MapExtension)) {
                        // we're using source maps...
                        try {
                            using (StreamReader reader = new StreamReader(baseFile + NodejsConstants.JavaScriptExtension + NodejsConstants.MapExtension)) {
                                _generatedFileToSourceMap[fileName] = sourceMap = new ReverseSourceMap(
                                    new SourceMap(reader),
                                    jsFile
                                );
                            }
                        } catch (NotSupportedException) {
                            _generatedFileToSourceMap[fileName] = null;
                        } catch (InvalidOperationException) {
                            _generatedFileToSourceMap[fileName] = null;
                        }
                    } else {
                        _generatedFileToSourceMap[fileName] = null;
                    }
                }
            }
            return sourceMap;
        }

        private static char[] InvalidPathChars = Path.GetInvalidPathChars();

        internal static FunctionInformation MaybeMap(FunctionInformation funcInfo) {
            return MaybeMap(funcInfo, null);
        }

        internal static FunctionInformation MaybeMap(FunctionInformation funcInfo, Dictionary<string, SourceMap> sourceMaps) {
            if (funcInfo.Filename != null &&
                funcInfo.Filename.IndexOfAny(InvalidPathChars) == -1 &&
                File.Exists(funcInfo.Filename) &&
                File.Exists(funcInfo.Filename + ".map") &&
                funcInfo.LineNumber != null) {
                SourceMap map = null;
                if (sourceMaps == null || !sourceMaps.TryGetValue(funcInfo.Filename, out map)) {
                    try {
                        using (StreamReader reader = new StreamReader(funcInfo.Filename + ".map")) {
                            map = new SourceMap(reader);
                        }
                    } catch (InvalidOperationException) {
                    } catch (FileNotFoundException) {
                    } catch (DirectoryNotFoundException) {
                    } catch (IOException) {
                    }

                    if (sourceMaps != null && map != null) {
                        sourceMaps[funcInfo.Filename] = map;
                    }
                }

                SourceMapInfo mapping;
                // We explicitly don't convert our 1 based line numbers into 0 based
                // line numbers here.  V8 is giving us the starting line of the function,
                // and TypeScript doesn't give the right name for the declaring name.
                // But TypeScript also happens to always emit a newline after the {
                // for a function definition, and we're always mapping line numbers from
                // function definitions, so mapping line + 1 happens to work out for
                // the time being.
                if (map != null && map.TryMapLine(funcInfo.LineNumber.Value, out mapping)) {
                    string filename = mapping.FileName;
                    if (filename != null && !Path.IsPathRooted(filename)) {
                        filename = Path.Combine(Path.GetDirectoryName(funcInfo.Filename), filename);
                    }

                    return new FunctionInformation(
                        funcInfo.Namespace,
                        mapping.Name ?? funcInfo.Function,
                        mapping.Line + 1,
                        filename ?? funcInfo.Filename,
                        funcInfo.IsRecompilation
                    );
                }
            }
            return funcInfo;
        }
    }
>>>>>>> ceb43e18
}<|MERGE_RESOLUTION|>--- conflicted
+++ resolved
@@ -1,4 +1,3 @@
-<<<<<<< HEAD
 ﻿//*********************************************************//
 //    Copyright (c) Microsoft. All rights reserved.
 //    
@@ -307,303 +306,4 @@
             return funcInfo;
         }
     }
-=======
-﻿//*********************************************************//
-//    Copyright (c) Microsoft. All rights reserved.
-//    
-//    Apache 2.0 License
-//    
-//    You may obtain a copy of the License at
-//    http://www.apache.org/licenses/LICENSE-2.0
-//    
-//    Unless required by applicable law or agreed to in writing, software 
-//    distributed under the License is distributed on an "AS IS" BASIS, 
-//    WITHOUT WARRANTIES OR CONDITIONS OF ANY KIND, either express or 
-//    implied. See the License for the specific language governing 
-//    permissions and limitations under the License.
-//
-//*********************************************************//
-
-using System;
-using System.Collections.Generic;
-using System.Diagnostics;
-using System.IO;
-using System.Linq;
-
-using Microsoft.NodejsTools;
-using Microsoft.VisualStudioTools;
-
-namespace Microsoft.NodejsTools.SourceMapping {
-    internal class SourceMapper {
-        private readonly Dictionary<string, ReverseSourceMap> _generatedFileToSourceMap = new Dictionary<string, ReverseSourceMap>(StringComparer.OrdinalIgnoreCase);
-        private readonly Dictionary<string, JavaScriptSourceMapInfo> _originalFileToSourceMap = new Dictionary<string, JavaScriptSourceMapInfo>(StringComparer.OrdinalIgnoreCase);
-
-        private JavaScriptSourceMapInfo TryGetMapInfo(string filename) {
-            JavaScriptSourceMapInfo mapInfo;
-            if (!_originalFileToSourceMap.TryGetValue(filename, out mapInfo)) {
-                if (File.Exists(filename)) {
-                    string[] contents = File.ReadAllLines(filename);
-                    const string marker = "# sourceMappingURL=";
-                    int markerStart;
-                    string markerLine = contents.Reverse().FirstOrDefault(x => x.IndexOf(marker, StringComparison.Ordinal) != -1);
-                    if (markerLine != null && (markerStart = markerLine.IndexOf(marker, StringComparison.Ordinal)) != -1) {
-                        string sourceMapFilename = markerLine.Substring(markerStart + marker.Length).Trim();
-
-                        try {
-                            if (!File.Exists(sourceMapFilename)) {
-                                sourceMapFilename = Path.Combine(Path.GetDirectoryName(filename) ?? string.Empty, Path.GetFileName(sourceMapFilename));
-                            }
-                        } catch (ArgumentException) {
-                        } catch (PathTooLongException) {
-                        }
-
-                        try {
-                            if (File.Exists(sourceMapFilename)) {
-                                using (StreamReader reader = new StreamReader(sourceMapFilename)) {
-                                    var sourceMap = new SourceMap(reader);
-                                    _originalFileToSourceMap[filename] = mapInfo = new JavaScriptSourceMapInfo(sourceMap, contents);
-                                    // clear all of our cached _generatedFileToSourceMap files...
-                                    foreach (var cachedInvalid in _generatedFileToSourceMap.Where(x => x.Value == null).Select(x => x.Key).ToArray()) {
-                                        _generatedFileToSourceMap.Remove(cachedInvalid);
-                                    }
-                                }
-                            }
-                        } catch (ArgumentException) {
-                        } catch (PathTooLongException) {
-                        } catch (NotSupportedException) {
-                        } catch (InvalidOperationException) {
-                        }
-                    }
-                }
-            }
-            return mapInfo;
-        }
-        
-        /// <summary>
-        /// Given a filename finds the original filename
-        /// </summary>
-        /// <param name="filename">the mapped filename</param>
-        /// <returns>The original filename
-        ///     null - if the file is not mapped
-        /// </returns>
-        internal string MapToOriginal(string filename) {
-            JavaScriptSourceMapInfo mapInfo = TryGetMapInfo(filename);
-            if (mapInfo != null && mapInfo.Map != null && mapInfo.Map.Sources.Count > 0) {
-                return mapInfo.Map.Sources[0];
-            }
-            return null;
-        }
-
-        /// <summary>
-        /// Gets a source mapping for the given filename.  Line numbers are zero based.
-        /// </summary>
-        internal SourceMapInfo MapToOriginal(string filename, int line, int column = 0) {
-            JavaScriptSourceMapInfo mapInfo = TryGetMapInfo(filename);
-            if (mapInfo != null) {
-                SourceMapInfo mapping;
-                if (line < mapInfo.Lines.Length) {
-                    string lineText = mapInfo.Lines[line];
-                    // map to the 1st non-whitespace character on the line
-                    // This ensures we get the correct line number, mapping to column 0
-                    // can give us the previous line.
-                    if (!String.IsNullOrWhiteSpace(lineText)) {
-                        for (; column < lineText.Length; column++) {
-                            if (!Char.IsWhiteSpace(lineText[column])) {
-                                break;
-                            }
-                        }
-                    }
-                }
-                if (mapInfo.Map.TryMapPoint(line, column, out mapping)) {
-                    return mapping;
-                }
-            }
-            return null;
-        }
-
-        /// <summary>
-        /// Maps a line number from the original code to the generated JavaScript.
-        /// Line numbers are zero based.
-        /// </summary>
-        internal bool MapToJavaScript(string requestedFileName, int requestedLineNo, int requestedColumnNo, out string fileName, out int lineNo, out int columnNo) {
-            fileName = requestedFileName;
-            lineNo = requestedLineNo;
-            columnNo = requestedColumnNo;
-            ReverseSourceMap sourceMap = GetReverseSourceMap(requestedFileName);
-
-            if (sourceMap != null) {
-                SourceMapInfo result;
-                if (sourceMap.Mapping.TryMapPointBack(requestedLineNo, requestedColumnNo, out result)) {
-                    lineNo = result.Line;
-                    columnNo = result.Column;
-
-                    foreach (var source in sourceMap.Mapping.Sources) {
-                        // requestedFilename == projectdir\server.ts
-                        // sourceMap.JavaScriptFile == projectdir\out\server.js
-                        // source == ..\server.ts
-                        //
-                        var path = GetFileRelativeToFile(sourceMap.JavaScriptFile, source);
-                        if (CommonUtils.IsSamePath(path, requestedFileName)) {
-                            fileName = sourceMap.JavaScriptFile;
-                            return true;
-                        }
-                    }
-
-                    try {
-                        fileName = Path.Combine(Path.GetDirectoryName(fileName) ?? string.Empty, result.FileName);
-                    } catch (ArgumentException) {
-                    } catch (PathTooLongException) {
-                    }
-                    Debug.WriteLine("Mapped breakpoint from {0} {1} to {2} {3}", requestedFileName, requestedLineNo, fileName, lineNo);
-                }
-
-                return true;
-            }
-
-            return false;
-        }
-
-        /// <summary>
-        /// Get the original file name to map to.
-        /// </summary>
-        /// <param name="javaScriptFileName">JavaScript compiled file.</param>
-        /// <param name="line">Line number</param>
-        /// <param name="column">Column number</param>
-        internal string GetOriginalFileName(string javaScriptFileName, int? line, int? column) {
-            string originalFileName = null;
-
-            if (line != null && column != null) {
-                SourceMapInfo tempMapping = this.MapToOriginal(javaScriptFileName, (int)line, (int)column);
-
-                if (tempMapping != null) {
-                    originalFileName = tempMapping.FileName;
-                }
-            }
-
-            return originalFileName ?? this.MapToOriginal(javaScriptFileName);
-        }
-
-        private static string GetFileRelativeToFile(string relativeToFile, string newFileName) {
-            return Path.Combine(Path.GetDirectoryName(relativeToFile), newFileName.Replace('/', '\\'));
-        }
-
-        class ReverseSourceMap {
-            public readonly SourceMap Mapping;
-            public readonly string JavaScriptFile;
-
-            public ReverseSourceMap(SourceMap mapping, string javaScriptFile) {
-                Mapping = mapping;
-                JavaScriptFile = javaScriptFile;
-            }
-        }
-
-        /// <summary>
-        /// Given a generated filename gets the source map from the .js file
-        /// </summary>
-        private ReverseSourceMap GetReverseSourceMap(string fileName) {
-            ReverseSourceMap sourceMap;
-            if (!_generatedFileToSourceMap.TryGetValue(fileName, out sourceMap)) {
-                // See if we are using source maps for this file.
-                foreach(var keyValue in _originalFileToSourceMap) {
-                    foreach (var source in keyValue.Value.Map.Sources) {
-                        var path = GetFileRelativeToFile(keyValue.Key, source);
-                        if (CommonUtils.IsSamePath(path, fileName)) {
-                            return _generatedFileToSourceMap[fileName] = new ReverseSourceMap(
-                                keyValue.Value.Map,
-                                keyValue.Key
-                            );
-                        }
-                    }
-                }
-
-                // Fallback to TypeScript specific logic...  This might be better for 
-                // try and look next to the .js file...
-                string extension;
-                try {
-                    extension = Path.GetExtension(fileName);
-                } catch (ArgumentException) {
-                    extension = String.Empty;
-                }
-
-                if (!string.Equals(extension, NodejsConstants.JavaScriptExtension, StringComparison.OrdinalIgnoreCase)) {
-                    string baseFile = fileName.Substring(0, fileName.Length - extension.Length);
-                    string jsFile = baseFile + NodejsConstants.JavaScriptExtension;
-                    if (File.Exists(jsFile) && File.Exists(jsFile + NodejsConstants.MapExtension)) {
-                        // we're using source maps...
-                        try {
-                            using (StreamReader reader = new StreamReader(baseFile + NodejsConstants.JavaScriptExtension + NodejsConstants.MapExtension)) {
-                                _generatedFileToSourceMap[fileName] = sourceMap = new ReverseSourceMap(
-                                    new SourceMap(reader),
-                                    jsFile
-                                );
-                            }
-                        } catch (NotSupportedException) {
-                            _generatedFileToSourceMap[fileName] = null;
-                        } catch (InvalidOperationException) {
-                            _generatedFileToSourceMap[fileName] = null;
-                        }
-                    } else {
-                        _generatedFileToSourceMap[fileName] = null;
-                    }
-                }
-            }
-            return sourceMap;
-        }
-
-        private static char[] InvalidPathChars = Path.GetInvalidPathChars();
-
-        internal static FunctionInformation MaybeMap(FunctionInformation funcInfo) {
-            return MaybeMap(funcInfo, null);
-        }
-
-        internal static FunctionInformation MaybeMap(FunctionInformation funcInfo, Dictionary<string, SourceMap> sourceMaps) {
-            if (funcInfo.Filename != null &&
-                funcInfo.Filename.IndexOfAny(InvalidPathChars) == -1 &&
-                File.Exists(funcInfo.Filename) &&
-                File.Exists(funcInfo.Filename + ".map") &&
-                funcInfo.LineNumber != null) {
-                SourceMap map = null;
-                if (sourceMaps == null || !sourceMaps.TryGetValue(funcInfo.Filename, out map)) {
-                    try {
-                        using (StreamReader reader = new StreamReader(funcInfo.Filename + ".map")) {
-                            map = new SourceMap(reader);
-                        }
-                    } catch (InvalidOperationException) {
-                    } catch (FileNotFoundException) {
-                    } catch (DirectoryNotFoundException) {
-                    } catch (IOException) {
-                    }
-
-                    if (sourceMaps != null && map != null) {
-                        sourceMaps[funcInfo.Filename] = map;
-                    }
-                }
-
-                SourceMapInfo mapping;
-                // We explicitly don't convert our 1 based line numbers into 0 based
-                // line numbers here.  V8 is giving us the starting line of the function,
-                // and TypeScript doesn't give the right name for the declaring name.
-                // But TypeScript also happens to always emit a newline after the {
-                // for a function definition, and we're always mapping line numbers from
-                // function definitions, so mapping line + 1 happens to work out for
-                // the time being.
-                if (map != null && map.TryMapLine(funcInfo.LineNumber.Value, out mapping)) {
-                    string filename = mapping.FileName;
-                    if (filename != null && !Path.IsPathRooted(filename)) {
-                        filename = Path.Combine(Path.GetDirectoryName(funcInfo.Filename), filename);
-                    }
-
-                    return new FunctionInformation(
-                        funcInfo.Namespace,
-                        mapping.Name ?? funcInfo.Function,
-                        mapping.Line + 1,
-                        filename ?? funcInfo.Filename,
-                        funcInfo.IsRecompilation
-                    );
-                }
-            }
-            return funcInfo;
-        }
-    }
->>>>>>> ceb43e18
 }