--- conflicted
+++ resolved
@@ -1,214 +1,210 @@
-﻿//*********************************************************//
-//    Copyright (c) Microsoft. All rights reserved.
-//    
-//    Apache 2.0 License
-//    
-//    You may obtain a copy of the License at
-//    http://www.apache.org/licenses/LICENSE-2.0
-//    
-//    Unless required by applicable law or agreed to in writing, software 
-//    distributed under the License is distributed on an "AS IS" BASIS, 
-//    WITHOUT WARRANTIES OR CONDITIONS OF ANY KIND, either express or 
-//    implied. See the License for the specific language governing 
-//    permissions and limitations under the License.
-//
-//*********************************************************//
-
-using System;
-using System.IO;
-using Microsoft.VisualStudioTools.Project;
-#if DEV14_OR_LATER
-using Microsoft.VisualStudio.Imaging.Interop;
-using Microsoft.VisualStudio.Imaging;
-#endif
-
-namespace Microsoft.NodejsTools.Project {
-    class NodejsFileNode : CommonFileNode {
-        private FileSystemWatcher _watcher;
-
-        public NodejsFileNode(NodejsProjectNode root, ProjectElement e)
-            : base(root, e) {
-#if FALSE
-            CreateWatcher(Url);
-#endif
-            if (Url.Contains(AnalysisConstants.NodeModulesFolder)) {
-                root.EnqueueForDelayedAnalysis(this);
-            } else {
-                Analyze();
-            }
-        }
-
-        internal void Analyze() {
-            if (ProjectMgr != null && ProjectMgr.Analyzer != null && ShouldAnalyze) {
-                ProjectMgr.Analyzer.AnalyzeFile(Url, !IsNonMemberItem);
-                ProjectMgr._requireCompletionCache.Clear();
-            }
-            ItemNode.ItemTypeChanged += ItemNode_ItemTypeChanged;
-        }
-
-        internal bool ShouldAnalyze {
-            get {
-                // We analyze if we are a member item or the file is included
-                // Also, it should either be marked as compile or not have an item type name (value is null for node_modules
-<<<<<<< HEAD
-                return !ProjectMgr.DelayedAnalysisQueue.Contains(this) &&
-                    (!String.Equals(Path.GetExtension(this.FileName), NodejsConstants.TypeScriptExtension, StringComparison.OrdinalIgnoreCase)) &&
-=======
-                return !Url.Contains(NodejsConstants.NodeModulesStagingFolder) &&
-                    !ProjectMgr.DelayedAnalysisQueue.Contains(this) &&
->>>>>>> 79c697f1
-                    (!IsNonMemberItem || ProjectMgr.IncludeNodejsFile(this)) &&
-                    (ItemNode.ItemTypeName == ProjectFileConstants.Compile || string.IsNullOrEmpty(ItemNode.ItemTypeName));
-
-            }
-        }
-
-#if DEV14_OR_LATER
-        protected override ImageMoniker CodeFileIconMoniker {
-            get {
-                return KnownMonikers.JSScript;
-            }
-        }
-#endif
-
-        internal override int IncludeInProject(bool includeChildren) {
-            // Check if parent folder is designated as containing client-side code.
-            var isContent = false;
-            var folderNode = this.Parent as NodejsFolderNode;
-            if (folderNode != null) {
-                var contentType = folderNode.ContentType;
-                switch (contentType) {
-                    case FolderContentType.Browser:
-                        isContent = true;
-                        break;
-                }
-            }
-
-            var includeInProject = base.IncludeInProject(includeChildren);
-            
-            if (isContent && Url.EndsWith(".js", StringComparison.OrdinalIgnoreCase)) {
-                this.ItemNode.ItemTypeName = ProjectFileConstants.Content;
-            }
-            
-            ProjectMgr.Analyzer.AnalyzeFile(Url, ShouldAnalyze);
-            
-            UpdateParentContentType();
-            ItemNode.ItemTypeChanged += ItemNode_ItemTypeChanged;
-
-            return includeInProject;
-        }
-
-        internal override int ExcludeFromProject() {
-            // Analyze on removing from a project so we have the most up to date sources for this.
-            // Don't report errors since the file won't remain part of the project. This removes the errors from the list.
-            ProjectMgr.Analyzer.AnalyzeFile(Url, false);
-            var excludeFromProject = base.ExcludeFromProject();
-            
-            UpdateParentContentType();
-            ItemNode.ItemTypeChanged -= ItemNode_ItemTypeChanged;
-            
-            return excludeFromProject;
-        }
-
-        protected override void RaiseOnItemRemoved(string documentToRemove, string[] filesToBeDeleted) {
-            base.RaiseOnItemRemoved(documentToRemove, filesToBeDeleted);
-            foreach (var file in filesToBeDeleted) {
-                if (!File.Exists(file)) {
-                    ProjectMgr.Analyzer.UnloadFile(file);
-                }
-            }
-        }
-
-        protected override void RenameChildNodes(FileNode parentNode) {
-            base.RenameChildNodes(parentNode);
-            this.ProjectMgr.Analyzer.ReloadComplete();
-        }
-        
-        protected override NodeProperties CreatePropertiesObject() {
-            if (IsLinkFile) {
-                return new NodejsLinkFileNodeProperties(this);
-            } else if (IsNonMemberItem) {
-                return new ExcludedFileNodeProperties(this);
-            }
-
-            return new NodejsIncludedFileNodeProperties(this);
-        }
-
-        private void ItemNode_ItemTypeChanged(object sender, EventArgs e) {
-            // item type node was changed...
-            // if we have changed the type from compile to anything else, we should scrub
-            ProjectMgr.Analyzer.AnalyzeFile(Url, ShouldAnalyze);
-
-            UpdateParentContentType();
-        }
-        
-        private void UpdateParentContentType() {
-            var parent = this.Parent as NodejsFolderNode;
-            if (parent != null) {
-                parent.UpdateContentType();
-            }
-        }
-
-        private void CloseWatcher() {
-            if (_watcher == null) {
-                ProjectMgr.UnregisterFileChangeNotification(this);
-            } else {
-                _watcher.EnableRaisingEvents = false;
-                _watcher.Dispose();
-                _watcher = null;
-            }
-        }
-
-        // TODO: Need to update analysis for files changed outside of VS
-        private void CreateWatcher(string filename) {
-#if FALSE
-            if (CommonUtils.IsSubpathOf(ProjectMgr.ProjectHome, filename)) {
-                // we want to subscribe to the project's file system watcher so users
-                // can continue to rename the directory which contains this file.
-                ProjectMgr.RegisterFileChangeNotification(this, FileContentsChanged);
-            } else {
-                // this is a link file which lives outside of our project directory,
-                // we'll need to watch the file directly, which means we're going to
-                // prevent it's parent directory from being renamed.
-                _watcher = new FileSystemWatcher(Path.GetDirectoryName(filename), Path.GetFileName(filename));
-                _watcher.EnableRaisingEvents = true;
-                _watcher.Changed += FileContentsChanged;
-                _watcher.Renamed += FileContentsChanged;
-                _watcher.NotifyFilter = NotifyFilters.LastWrite;
-            }
-#endif
-        }
-
-        internal override void RenameInStorage(string oldName, string newName) {
-            CloseWatcher();
-            bool renamed = false;
-            try {
-                base.RenameInStorage(oldName, newName);
-                renamed = true;
-                CreateWatcher(newName);
-            } finally {
-                if (!renamed) {
-                    CreateWatcher(oldName);
-                }
-            }
-        }
-
-        public new NodejsProjectNode ProjectMgr {
-            get {
-                return (NodejsProjectNode)base.ProjectMgr;
-            }
-        }
-
-        public override void Remove(bool removeFromStorage) {
-            ItemNode.ItemTypeChanged -= ItemNode_ItemTypeChanged;
-            base.Remove(removeFromStorage);
-            CloseWatcher();
-        }
-
-        public override void Close() {
-            ItemNode.ItemTypeChanged -= ItemNode_ItemTypeChanged;
-            base.Close();
-            CloseWatcher();
-        }
-    }
-}
+﻿//*********************************************************//
+//    Copyright (c) Microsoft. All rights reserved.
+//    
+//    Apache 2.0 License
+//    
+//    You may obtain a copy of the License at
+//    http://www.apache.org/licenses/LICENSE-2.0
+//    
+//    Unless required by applicable law or agreed to in writing, software 
+//    distributed under the License is distributed on an "AS IS" BASIS, 
+//    WITHOUT WARRANTIES OR CONDITIONS OF ANY KIND, either express or 
+//    implied. See the License for the specific language governing 
+//    permissions and limitations under the License.
+//
+//*********************************************************//
+
+using System;
+using System.IO;
+using Microsoft.VisualStudioTools.Project;
+#if DEV14_OR_LATER
+using Microsoft.VisualStudio.Imaging.Interop;
+using Microsoft.VisualStudio.Imaging;
+#endif
+
+namespace Microsoft.NodejsTools.Project {
+    class NodejsFileNode : CommonFileNode {
+        private FileSystemWatcher _watcher;
+
+        public NodejsFileNode(NodejsProjectNode root, ProjectElement e)
+            : base(root, e) {
+#if FALSE
+            CreateWatcher(Url);
+#endif
+            if (Url.Contains(AnalysisConstants.NodeModulesFolder)) {
+                root.EnqueueForDelayedAnalysis(this);
+            } else {
+                Analyze();
+            }
+        }
+
+        internal void Analyze() {
+            if (ProjectMgr != null && ProjectMgr.Analyzer != null && ShouldAnalyze) {
+                ProjectMgr.Analyzer.AnalyzeFile(Url, !IsNonMemberItem);
+                ProjectMgr._requireCompletionCache.Clear();
+            }
+            ItemNode.ItemTypeChanged += ItemNode_ItemTypeChanged;
+        }
+
+        internal bool ShouldAnalyze {
+            get {
+                // We analyze if we are a member item or the file is included
+                // Also, it should either be marked as compile or not have an item type name (value is null for node_modules
+                return !Url.Contains(NodejsConstants.NodeModulesStagingFolder) &&
+                    !ProjectMgr.DelayedAnalysisQueue.Contains(this) &&
+                    (!String.Equals(Path.GetExtension(this.FileName), NodejsConstants.TypeScriptExtension, StringComparison.OrdinalIgnoreCase)) &&
+                    (!IsNonMemberItem || ProjectMgr.IncludeNodejsFile(this)) &&
+                    (ItemNode.ItemTypeName == ProjectFileConstants.Compile || string.IsNullOrEmpty(ItemNode.ItemTypeName));
+
+            }
+        }
+
+#if DEV14_OR_LATER
+        protected override ImageMoniker CodeFileIconMoniker {
+            get {
+                return KnownMonikers.JSScript;
+            }
+        }
+#endif
+
+        internal override int IncludeInProject(bool includeChildren) {
+            // Check if parent folder is designated as containing client-side code.
+            var isContent = false;
+            var folderNode = this.Parent as NodejsFolderNode;
+            if (folderNode != null) {
+                var contentType = folderNode.ContentType;
+                switch (contentType) {
+                    case FolderContentType.Browser:
+                        isContent = true;
+                        break;
+                }
+            }
+
+            var includeInProject = base.IncludeInProject(includeChildren);
+            
+            if (isContent && Url.EndsWith(".js", StringComparison.OrdinalIgnoreCase)) {
+                this.ItemNode.ItemTypeName = ProjectFileConstants.Content;
+            }
+            
+            ProjectMgr.Analyzer.AnalyzeFile(Url, ShouldAnalyze);
+            
+            UpdateParentContentType();
+            ItemNode.ItemTypeChanged += ItemNode_ItemTypeChanged;
+
+            return includeInProject;
+        }
+
+        internal override int ExcludeFromProject() {
+            // Analyze on removing from a project so we have the most up to date sources for this.
+            // Don't report errors since the file won't remain part of the project. This removes the errors from the list.
+            ProjectMgr.Analyzer.AnalyzeFile(Url, false);
+            var excludeFromProject = base.ExcludeFromProject();
+            
+            UpdateParentContentType();
+            ItemNode.ItemTypeChanged -= ItemNode_ItemTypeChanged;
+            
+            return excludeFromProject;
+        }
+
+        protected override void RaiseOnItemRemoved(string documentToRemove, string[] filesToBeDeleted) {
+            base.RaiseOnItemRemoved(documentToRemove, filesToBeDeleted);
+            foreach (var file in filesToBeDeleted) {
+                if (!File.Exists(file)) {
+                    ProjectMgr.Analyzer.UnloadFile(file);
+                }
+            }
+        }
+
+        protected override void RenameChildNodes(FileNode parentNode) {
+            base.RenameChildNodes(parentNode);
+            this.ProjectMgr.Analyzer.ReloadComplete();
+        }
+        
+        protected override NodeProperties CreatePropertiesObject() {
+            if (IsLinkFile) {
+                return new NodejsLinkFileNodeProperties(this);
+            } else if (IsNonMemberItem) {
+                return new ExcludedFileNodeProperties(this);
+            }
+
+            return new NodejsIncludedFileNodeProperties(this);
+        }
+
+        private void ItemNode_ItemTypeChanged(object sender, EventArgs e) {
+            // item type node was changed...
+            // if we have changed the type from compile to anything else, we should scrub
+            ProjectMgr.Analyzer.AnalyzeFile(Url, ShouldAnalyze);
+
+            UpdateParentContentType();
+        }
+        
+        private void UpdateParentContentType() {
+            var parent = this.Parent as NodejsFolderNode;
+            if (parent != null) {
+                parent.UpdateContentType();
+            }
+        }
+
+        private void CloseWatcher() {
+            if (_watcher == null) {
+                ProjectMgr.UnregisterFileChangeNotification(this);
+            } else {
+                _watcher.EnableRaisingEvents = false;
+                _watcher.Dispose();
+                _watcher = null;
+            }
+        }
+
+        // TODO: Need to update analysis for files changed outside of VS
+        private void CreateWatcher(string filename) {
+#if FALSE
+            if (CommonUtils.IsSubpathOf(ProjectMgr.ProjectHome, filename)) {
+                // we want to subscribe to the project's file system watcher so users
+                // can continue to rename the directory which contains this file.
+                ProjectMgr.RegisterFileChangeNotification(this, FileContentsChanged);
+            } else {
+                // this is a link file which lives outside of our project directory,
+                // we'll need to watch the file directly, which means we're going to
+                // prevent it's parent directory from being renamed.
+                _watcher = new FileSystemWatcher(Path.GetDirectoryName(filename), Path.GetFileName(filename));
+                _watcher.EnableRaisingEvents = true;
+                _watcher.Changed += FileContentsChanged;
+                _watcher.Renamed += FileContentsChanged;
+                _watcher.NotifyFilter = NotifyFilters.LastWrite;
+            }
+#endif
+        }
+
+        internal override void RenameInStorage(string oldName, string newName) {
+            CloseWatcher();
+            bool renamed = false;
+            try {
+                base.RenameInStorage(oldName, newName);
+                renamed = true;
+                CreateWatcher(newName);
+            } finally {
+                if (!renamed) {
+                    CreateWatcher(oldName);
+                }
+            }
+        }
+
+        public new NodejsProjectNode ProjectMgr {
+            get {
+                return (NodejsProjectNode)base.ProjectMgr;
+            }
+        }
+
+        public override void Remove(bool removeFromStorage) {
+            ItemNode.ItemTypeChanged -= ItemNode_ItemTypeChanged;
+            base.Remove(removeFromStorage);
+            CloseWatcher();
+        }
+
+        public override void Close() {
+            ItemNode.ItemTypeChanged -= ItemNode_ItemTypeChanged;
+            base.Close();
+            CloseWatcher();
+        }
+    }
+}