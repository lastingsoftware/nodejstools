﻿/* ****************************************************************************
 *
 * Copyright (c) Microsoft Corporation. 
 *
 * This source code is subject to terms and conditions of the Apache License, Version 2.0. A 
 * copy of the license can be found in the License.html file at the root of this distribution. If 
 * you cannot locate the Apache License, Version 2.0, please send an email to 
 * vspython@microsoft.com. By using this source code in any fashion, you are agreeing to be bound 
 * by the terms of the Apache License, Version 2.0.
 *
 * You must not remove this notice, or any other, from this software.
 *
 * ***************************************************************************/

using System;
using System.Collections.Generic;
using System.ComponentModel;
using System.Diagnostics;
using System.IO;
using System.Linq;
using System.Net.NetworkInformation;
using System.Reflection;
using System.Threading;
using System.Threading.Tasks;
using Microsoft.NodejsTools.Debugger.Commands;
using Microsoft.NodejsTools.Debugger.Communication;
using Microsoft.NodejsTools.Debugger.Events;
using Microsoft.NodejsTools.Debugger.Serialization;
using Microsoft.VisualStudioTools.Project;

namespace Microsoft.NodejsTools.Debugger {
    /// <summary>
    /// Handles all interactions with a Node process which is being debugged.
    /// </summary>
    class NodeDebugger : IDisposable {
        public readonly int MainThreadId = 1;
        private readonly Dictionary<int, NodeBreakpointBinding> _breakpointBindings = new Dictionary<int, NodeBreakpointBinding>();
        private readonly IDebuggerClient _client;
        private readonly IDebuggerConnection _connection;
        private readonly Uri _debuggerEndpointUri;
        private readonly Dictionary<int, string> _errorCodes = new Dictionary<int, string>();
        private readonly ExceptionHandler _exceptionHandler;
        private readonly Dictionary<string, NodeModule> _mapNameToScript = new Dictionary<string, NodeModule>(StringComparer.OrdinalIgnoreCase);
        private readonly Version _nodeSetVariableValueVersion = new Version(0, 10, 12);
        private readonly EvaluationResultFactory _resultFactory;
        private readonly SourceMapper _sourceMapper;
        private readonly Dictionary<int, NodeThread> _threads = new Dictionary<int, NodeThread>();
        private readonly TimeSpan _timeout = TimeSpan.FromSeconds(2);
        private readonly ScriptTree _scriptTree = new ScriptTree(null);
        private bool _attached;
        private bool _breakOnAllExceptions;
        private bool _breakOnUncaughtExceptions;
        private int _commandId;
        private bool _handleEntryPointHit;
        private int? _id;
        private bool _loadCompleteHandled;
        private Process _process;
        private int _steppingCallstackDepth;
        private SteppingKind _steppingMode;

        private NodeDebugger() {
            _connection = new DebuggerConnection(new NetworkClientFactory());
            _connection.ConnectionClosed += OnConnectionClosed;

            _client = new DebuggerClient(_connection);
            _client.BreakpointEvent += OnBreakpointEvent;
            _client.CompileScriptEvent += OnCompileScriptEvent;
            _client.ExceptionEvent += OnExceptionEvent;

            _resultFactory = new EvaluationResultFactory();
            _exceptionHandler = new ExceptionHandler();
            _sourceMapper = new SourceMapper();
        }

        public NodeDebugger(
            string exe,
            string script,
            string dir,
            string env,
            string interpreterOptions,
            NodeDebugOptions debugOptions,
            List<string[]> dirMapping,
            ushort? debuggerPort = null,
            bool createNodeWindow = true) : this() {
            // Select debugger port for a local connection
            ushort debuggerPortOrDefault = NodejsConstants.DefaultDebuggerPort;
            if (debuggerPort != null) {
                debuggerPortOrDefault = debuggerPort.Value;
            } else {
                List<int> activeConnections =
                    (from listener in IPGlobalProperties.GetIPGlobalProperties().GetActiveTcpListeners()
                        select listener.Port).ToList();
                if (activeConnections.Contains(debuggerPortOrDefault)) {
                    debuggerPortOrDefault = (ushort)Enumerable.Range(new Random().Next(5859, 6000), 60000).Except(activeConnections).First();
                }
            }

            _debuggerEndpointUri = new UriBuilder { Scheme = "tcp", Host = "localhost", Port = debuggerPortOrDefault }.Uri;

            string allArgs = String.Format("--debug-brk={0} {1}", debuggerPortOrDefault, script);
            if (!string.IsNullOrEmpty(interpreterOptions)) {
                allArgs = interpreterOptions + " " + allArgs;
            }

            var psi = new ProcessStartInfo(exe, allArgs) {
                CreateNoWindow = !createNodeWindow,
                WorkingDirectory = dir,
                UseShellExecute = false
            };

            if (env != null) {
                string[] envValues = env.Split('\0');
                foreach (string curValue in envValues) {
                    string[] nameValue = curValue.Split(new[] { '=' }, 2);
                    if (nameValue.Length == 2 && !String.IsNullOrWhiteSpace(nameValue[0])) {
                        psi.EnvironmentVariables[nameValue[0]] = nameValue[1];
                    }
                }
            }

            FixupForRunAndWait(
                debugOptions.HasFlag(NodeDebugOptions.WaitOnAbnormalExit),
                debugOptions.HasFlag(NodeDebugOptions.WaitOnNormalExit),
                psi);

            _process = new Process {
                StartInfo = psi,
                EnableRaisingEvents = true
            };
        }

        public NodeDebugger(Uri debuggerEndpointUri, int id) : this() {
            _debuggerEndpointUri = debuggerEndpointUri;
            _id = id;
            _attached = true;
        }

        #region Public Process API

        public int Id {
            get { return _id != null ? _id.Value : _process.Id; }
        }

        private NodeThread MainThread {
            get { return _threads[MainThreadId]; }
        }

        public bool HasExited {
            get { return !_connection.Connected; }
        }

        public void Start(bool startListening = true) {
            _process.Start();
            if (startListening) {
                StartListening();
            }
        }

        public void WaitForExit() {
            if (_process == null) {
                return;
            }
            _process.WaitForExit();
        }

        public bool WaitForExit(int milliseconds) {
            if (_process == null) {
                return true;
            }
            return _process.WaitForExit(milliseconds);
        }

        /// <summary>
        /// Terminates node.js process.
        /// </summary>
        public void Terminate(bool killProcess = true) {
            lock (this) {
                // Disconnect
                _connection.Close();

                // Fall back to using -1 for exit code if we cannot obtain one from the process
                // This is the normal case for attach where there is no process to interrogate
                int exitCode = -1;

                if (_process != null) {
                    // Cleanup process
                    Debug.Assert(!_attached);
                    try {
                        if (killProcess && !_process.HasExited) {
                            _process.Kill();
                        } else {
                            exitCode = _process.ExitCode;
                        }
                    } catch (InvalidOperationException) {
                    } catch (Win32Exception) {
                    }

                    _process.Dispose();
                    _process = null;
                } else {
                    // Avoid multiple events fired if multiple calls to Terminate()
                    if (!_attached) {
                        return;
                    }
                    _attached = false;
                }

                // Fire event
                EventHandler<ProcessExitedEventArgs> exited = ProcessExited;
                if (exited != null) {
                    exited(this, new ProcessExitedEventArgs(exitCode));
                }
            }
        }

        /// <summary>
        /// Breaks into the process.
        /// </summary>
        public async Task BreakAllAsync() {
            DebugWriteCommand("BreakAll");

            var tokenSource = new CancellationTokenSource(_timeout);
            var suspendCommand = new SuspendCommand(CommandId);
            await _client.SendRequestAsync(suspendCommand, tokenSource.Token).ConfigureAwait(false);

            // Handle success
            // We need to get the backtrace before we break, so we request the backtrace
            // and follow up with firing the appropriate event for the break
            tokenSource = new CancellationTokenSource(_timeout);
            bool running = await PerformBacktraceAsync(tokenSource.Token).ConfigureAwait(false);
            Debug.Assert(!running);

            // Fallback to firing step complete event
            EventHandler<ThreadEventArgs> asyncBreakComplete = AsyncBreakComplete;
            if (asyncBreakComplete != null) {
                asyncBreakComplete(this, new ThreadEventArgs(MainThread));
            }
        }

        [Conditional("DEBUG")]
        private void DebugWriteCommand(string commandName) {
            DebugWriteLine("NodeDebugger Called " + commandName);
        }

        [Conditional("DEBUG")]
        private void DebugWriteLine(string message) {
            Debug.WriteLine("[{0}] {1}", DateTime.UtcNow.TimeOfDay, message);
        }

        /// <summary>
        /// Resumes the process.
        /// </summary>
        public async void Resume() {
            DebugWriteCommand("Resume");
            var tokenSource = new CancellationTokenSource(_timeout);
            await ContinueAndSaveSteppingAsync(SteppingKind.None, cancellationToken: tokenSource.Token).ConfigureAwait(false);
        }

        private Task ContinueAndSaveSteppingAsync(SteppingKind steppingKind, bool resetSteppingMode = true, int stepCount = 1, CancellationToken cancellationToken = new CancellationToken()) {
            if (resetSteppingMode) {
                _steppingMode = steppingKind;
                _steppingCallstackDepth = MainThread.CallstackDepth;
            }

            return ContinueAsync(steppingKind, stepCount, cancellationToken);
        }

        private async Task ContinueAsync(SteppingKind stepping = SteppingKind.None, int stepCount = 1, CancellationToken cancellationToken = new CancellationToken()) {
            // Ensure load complete and entrypoint breakpoint/tracepoint handling disabled after first real continue
            _loadCompleteHandled = true;
            _handleEntryPointHit = false;

            var continueCommand = new ContinueCommand(CommandId, stepping, stepCount);
            await _client.SendRequestAsync(continueCommand, cancellationToken).ConfigureAwait(false);
        }

        private Task AutoResumeAsync(bool haveCallstack, CancellationToken cancellationToken = new CancellationToken()) {
            // Simply continue, if not stepping
            if (_steppingMode != SteppingKind.None) {
                return AutoResumeSteppingAsync(haveCallstack, cancellationToken);
            }

            return ContinueAsync(cancellationToken: cancellationToken);
        }

        private async Task AutoResumeSteppingAsync(bool haveCallstack, CancellationToken cancellationToken = new CancellationToken()) {
            int callstackDepth;
            if (haveCallstack) {
                // Have callstack, so get callstack depth from it
                callstackDepth = MainThread.CallstackDepth;
            } else {
                // Don't have callstack, so get callstack depth from server
                // Doing this avoids doing a full backtrace for all auto resumes
                callstackDepth = await GetCallstackDepthAsync(cancellationToken).ConfigureAwait(false);
            }

            await AutoResumeSteppingAsync(callstackDepth, haveCallstack, cancellationToken).ConfigureAwait(false);
        }

        private async Task AutoResumeSteppingAsync(int callstackDepth, bool haveCallstack, CancellationToken cancellationToken = new CancellationToken()) {
            switch (_steppingMode) {
                case SteppingKind.Over:
                    int stepCount = callstackDepth - _steppingCallstackDepth;
                    if (stepCount > 0) {
                        // Stepping over autoresumed break (in nested frame)
                        await ContinueAndSaveSteppingAsync(SteppingKind.Out, false, stepCount, cancellationToken).ConfigureAwait(false);
                        return;
                    }
                    break;
                case SteppingKind.Out:
                    stepCount = callstackDepth - _steppingCallstackDepth + 1;
                    if (stepCount > 0) {
                        // Stepping out across autoresumed break (in nested frame)
                        await ContinueAndSaveSteppingAsync(SteppingKind.Out, false, stepCount, cancellationToken).ConfigureAwait(false);
                        return;
                    }
                    break;
                case SteppingKind.Into:
                    // Stepping into or to autoresumed break
                    break;
                default:
                    Debug.WriteLine("Unexpected SteppingMode: {0}", _steppingMode);
                    break;
            }

            await CompleteSteppingAsync(haveCallstack, cancellationToken).ConfigureAwait(false);
        }

        private async Task CompleteSteppingAsync(bool haveCallstack, CancellationToken cancellationToken = new CancellationToken()) {
            // Ensure we have callstack
            if (!haveCallstack) {
                bool running = await PerformBacktraceAsync(cancellationToken).ConfigureAwait(false);
                Debug.Assert(!running);
            }

            EventHandler<ThreadEventArgs> stepComplete = StepComplete;
            if (stepComplete != null) {
                stepComplete(this, new ThreadEventArgs(MainThread));
            }
        }

        /// <summary>
        /// Adds a breakpoint in the specified file.
        /// Line number is 1 based
        /// </summary>
        public NodeBreakpoint AddBreakPoint(
            string requestedFileName,
            int requestedLineNo,
            int requestedColumnNo,
            bool enabled = true,
            BreakOn breakOn = new BreakOn(),
            string condition = null) {
            string fileName;
            int lineNo;
            int columnNo;

            SourceMapper.MapToJavaScript(requestedFileName, requestedLineNo, requestedColumnNo, out fileName, out lineNo, out columnNo);
            return new NodeBreakpoint(this, fileName, requestedFileName, lineNo, columnNo, enabled, breakOn, condition);
        }

        public async void SetExceptionTreatment(
            ExceptionHitTreatment? defaultExceptionTreatment,
            ICollection<KeyValuePair<string, ExceptionHitTreatment>> exceptionTreatments) {
            bool updated = false;

            if (defaultExceptionTreatment.HasValue) {
                updated |= _exceptionHandler.SetDefaultExceptionHitTreatment(defaultExceptionTreatment.Value);
            }

            if (exceptionTreatments != null) {
                updated |= _exceptionHandler.SetExceptionTreatments(exceptionTreatments);
            }

            if (updated) {
                var tokenSource = new CancellationTokenSource(_timeout);
                await SetExceptionBreakAsync(tokenSource.Token).ConfigureAwait(false);
            }
        }

        public async void ClearExceptionTreatment(
            ExceptionHitTreatment? defaultExceptionTreatment,
            ICollection<KeyValuePair<string, ExceptionHitTreatment>> exceptionTreatments) {
            bool updated = false;

            if (defaultExceptionTreatment.HasValue) {
                updated |= _exceptionHandler.SetDefaultExceptionHitTreatment(ExceptionHitTreatment.BreakNever);
            }

            updated |= _exceptionHandler.ClearExceptionTreatments(exceptionTreatments);

            if (updated) {
                var tokenSource = new CancellationTokenSource(_timeout);
                await SetExceptionBreakAsync(tokenSource.Token).ConfigureAwait(false);
            }
        }

        public async void ClearExceptionTreatment() {
            bool updated = _exceptionHandler.SetDefaultExceptionHitTreatment(ExceptionHitTreatment.BreakAlways);
            updated |= _exceptionHandler.ResetExceptionTreatments();

            if (updated) {
                var tokenSource = new CancellationTokenSource(_timeout);
                await SetExceptionBreakAsync(tokenSource.Token).ConfigureAwait(false);
            }
        }

        public string GetModuleFileName(string javaScriptFileName) {
            SourceMapping mapping = SourceMapper.MapToOriginal(javaScriptFileName, 0);
            if (mapping == null) {
                return javaScriptFileName;
            }

            string directoryName = Path.GetDirectoryName(javaScriptFileName) ?? string.Empty;
            string fileName = Path.GetFileName(mapping.FileName) ?? string.Empty;
            return Path.Combine(directoryName, fileName);
        }

        #endregion

        #region Debuggee Communcation

        // Gets a next command identifier
        private int CommandId {
            get { return Interlocked.Increment(ref _commandId); }
        }

        /// <summary>
        /// Gets a source mapper.
        /// </summary>
        public SourceMapper SourceMapper {
            get { return _sourceMapper; }
        }

        internal void Unregister() {
            GC.SuppressFinalize(this);
        }

        /// <summary>
        /// Updates a module content while debugging.
        /// </summary>
        /// <param name="module">Node module.</param>
        /// <returns>Operation result.</returns>
        internal async Task<bool> UpdatedModuleSourceAsync(NodeModule module) {
            module.Source = File.ReadAllText(module.JavaScriptFileName);

            var changeLiveCommand = new ChangeLiveCommand(CommandId, module);
            await _client.SendRequestAsync(changeLiveCommand).ConfigureAwait(false);

            // Check whether update was successfull
            if (!changeLiveCommand.Updated) {
                return false;
            }

            // Make step into if required
            if (changeLiveCommand.NeedStepIn) {
                var continueCommand = new ContinueCommand(CommandId, SteppingKind.Into);
                await _client.SendRequestAsync(continueCommand).ConfigureAwait(false);
            }

            // Update stacktrace if required
            if (changeLiveCommand.StackModified || changeLiveCommand.NeedStepIn) {
                await CompleteSteppingAsync(false).ConfigureAwait(false);
            }

            return true;
        }

        /// <summary>
        /// Starts listening for debugger communication.  Can be called after Start
        /// to give time to attach to debugger events.
        /// </summary>
        public async void StartListening() {
            _connection.Connect(_debuggerEndpointUri);

            var mainThread = new NodeThread(this, MainThreadId, false);
            _threads[mainThread.Id] = mainThread;

            await GetScriptsAsync().ConfigureAwait(false);
            await SetExceptionBreakAsync().ConfigureAwait(false);
            bool running = await PerformBacktraceAsync().ConfigureAwait(false);

            // At this point we can fire events
            EventHandler<ThreadEventArgs> newThread = ThreadCreated;
            if (newThread != null) {
                newThread(this, new ThreadEventArgs(mainThread));
            }

            EventHandler<ProcessLoadedEventArgs> procLoaded = ProcessLoaded;
            if (procLoaded != null) {
                procLoaded(this, new ProcessLoadedEventArgs(mainThread, running));
            }
        }

        private void OnConnectionClosed(object sender, EventArgs args) {
            Terminate(false);

            EventHandler<ThreadEventArgs> threadExited = ThreadExited;
            if (threadExited != null) {
                threadExited(this, new ThreadEventArgs(MainThread));
            }
        }

        private async Task GetScriptsAsync(CancellationToken cancellationToken = new CancellationToken()) {
            var scriptsCommand = new ScriptsCommand(CommandId, this);
            await _client.SendRequestAsync(scriptsCommand, cancellationToken).ConfigureAwait(false);

            foreach (NodeModule module in scriptsCommand.Modules) {
                AddScript(module);
            }
        }

        /// <summary>
        /// Stores all of the scripts which are loaded in the debuggee in reverse order based
        /// upon their file components.  The first entry is the filename, then the parent directory,
        /// then parent of that directory, etc...
        /// 
        /// This is used to do fuzzy filename matching when a breakpoint is hit.
        /// </summary>
        class ScriptTree {
            public readonly string Filename;
            public readonly Dictionary<string, ScriptTree> Parents = new Dictionary<string, ScriptTree>(StringComparer.OrdinalIgnoreCase);
            public readonly List<NodeModule> Children = new List<NodeModule>();

            public ScriptTree(string filename) {
                Filename = filename;
            }
        }

        private void AddScript(NodeModule newModule) {
            string name = newModule.FileName;
            if (!string.IsNullOrEmpty(name)) {
                NodeModule module;
                if (!_mapNameToScript.TryGetValue(name, out module)) {
                    _mapNameToScript[name] = newModule;

                    EventHandler<ModuleLoadedEventArgs> modLoad = ModuleLoaded;
                    if (modLoad != null) {
                        modLoad(this, new ModuleLoadedEventArgs(newModule));
                    }
                }

                // we only need to do fuzzy comparisons when debugging remotely
                ScriptTree curTree = _scriptTree;
                string[] pathComponents = GetPathComponents(name);
                foreach (var component in pathComponents.Reverse()) {
                    ScriptTree nextTree;
                    if (!curTree.Parents.TryGetValue(component, out nextTree)) {
                        curTree.Parents[component] = nextTree = new ScriptTree(component);
                    }

                    curTree.Children.Add(newModule);
                    curTree = nextTree;
                }
            }
        }

        private static string[] GetPathComponents(string path) {
            return path.Split('\\', '/', ':');
        }

        private async Task SetExceptionBreakAsync(CancellationToken cancellationToken = new CancellationToken()) {
            // UNDONE Handle break on unhandled, once just my code is supported
            // Node has a catch all, so there are no uncaught exceptions
            // For now just break on all
            //var breakOnAllExceptions = _defaultExceptionTreatment == ExceptionHitTreatment.BreakAlways || _exceptionTreatments.Values.Any(value => value == ExceptionHitTreatment.BreakAlways);
            //var breakOnUncaughtExceptions = !all && (_defaultExceptionTreatment != ExceptionHitTreatment.BreakNever || _exceptionTreatments.Values.Any(value => value != ExceptionHitTreatment.BreakNever));
            bool breakOnAllExceptions = _exceptionHandler.BreakOnAllExceptions;
            const bool breakOnUncaughtExceptions = false;

            if (HasExited) {
                return;
            }

            if (_breakOnAllExceptions != breakOnAllExceptions) {
                var setExceptionBreakCommand = new SetExceptionBreakCommand(CommandId, false, breakOnAllExceptions);
                await _client.SendRequestAsync(setExceptionBreakCommand, cancellationToken).ConfigureAwait(false);

                _breakOnAllExceptions = breakOnAllExceptions;
            }

            if (_breakOnUncaughtExceptions != breakOnUncaughtExceptions) {
                var setExceptionBreakCommand = new SetExceptionBreakCommand(CommandId, true, breakOnUncaughtExceptions);
                await _client.SendRequestAsync(setExceptionBreakCommand, cancellationToken).ConfigureAwait(false);

                _breakOnUncaughtExceptions = breakOnUncaughtExceptions;
            }
        }

        private void OnCompileScriptEvent(object sender, CompileScriptEventArgs args) {
            AddScript(args.CompileScriptEvent.Module);
        }

        private async void OnBreakpointEvent(object sender, BreakpointEventArgs args) {
            BreakpointEvent breakpointEvent = args.BreakpointEvent;

            // Process breakpoint bindings, ensuring we have callstack
            bool running = await PerformBacktraceAsync().ConfigureAwait(false);
            Debug.Assert(!running);

            // Complete stepping, if no breakpoint bindings
            if (breakpointEvent.Breakpoints.Count == 0) {
                await CompleteSteppingAsync(true).ConfigureAwait(false);
                return;
            }

            //  Derive breakpoint bindings, if any
            var breakpointBindings = new List<NodeBreakpointBinding>();
            foreach (int breakpoint in args.BreakpointEvent.Breakpoints) {
                NodeBreakpointBinding nodeBreakpointBinding;
                if (_breakpointBindings.TryGetValue(breakpoint, out nodeBreakpointBinding)) {
                    breakpointBindings.Add(nodeBreakpointBinding);
                }
            }

            // Process break for breakpoint bindings, if any
<<<<<<< HEAD
            if (!await ProcessBreakpointBreakAsync(breakpointEvent.Module, breakpointBindings, false, false).ConfigureAwait(false)) {
=======
            if (!await ProcessBreakpointBreakAsync(breakpointBindings, false).ConfigureAwait(false)) {
>>>>>>> cb03e1d8
                await AutoResumeAsync(false).ConfigureAwait(false);
            }
        }

        private async Task<bool> ProcessBindingAsync(
            NodeBreakpointBinding binding,
            List<NodeBreakpointBinding> hitBindings,
            int bindingsToProcess,
            CancellationToken cancellationToken = new CancellationToken()) {
            // Collect hit breakpoint bindings
            if (binding != null) {
                hitBindings.Add(binding);
            }

            // Handle last processed breakpoint binding by either breaking with breakpoint hit events or calling noBreakpointsHitHandler
            if (--bindingsToProcess == 0) {
                if (hitBindings.Count > 0) {
                    // Fire breakpoint hit event(s)
                    EventHandler<BreakpointHitEventArgs> breakpointHit = BreakpointHit;
                    if (breakpointHit != null) {
                        foreach (NodeBreakpointBinding hitBinding in hitBindings) {
                            NodeBreakpointBinding breakpointBinding = hitBinding;
                            await hitBinding.ProcessBreakpointHitAsync(cancellationToken).ConfigureAwait(false);
                            breakpointHit(this, new BreakpointHitEventArgs(breakpointBinding, MainThread));
                        }
                    }
                } else {
                    // No breakpoints hit
                    return false;
                }
            }

            return true;
        }

        private async Task<bool> ProcessBreakpointBreakAsync(
            NodeModule brokeIn,
            List<NodeBreakpointBinding> breakpointBindings,
            bool testFullyBound,
            CancellationToken cancellationToken = new CancellationToken()) {
            bool result = true;
            // Handle breakpoint(s) but no matching binding(s)
            // Indicated by non-null but empty breakpoint bindings collection
            int bindingsToProcess = breakpointBindings.Count;
            if (bindingsToProcess == 0) {
                result = false;
            }

            // Process breakpoint binding
            var hitBindings = new List<NodeBreakpointBinding>();
<<<<<<< HEAD
            Action<NodeBreakpointBinding> processBinding = async binding => {
                // Collect hit breakpoint bindings
                if (binding != null) {
                    hitBindings.Add(binding);
                }

                // Handle last processed breakpoint binding by either breaking with breakpoint hit events or calling noBreakpointsHitHandler
                if (--bindingsToProcess == 0) {
                    if (hitBindings.Count > 0) {
                        // Fire breakpoint hit event(s)
                        EventHandler<BreakpointHitEventArgs> breakpointHit = BreakpointHit;
                        bool match = false;
                        foreach (NodeBreakpointBinding hitBinding in hitBindings) {
                            if (FileNameMatchesForBreak(brokeIn, hitBinding)) {
                                match = true;
                                NodeBreakpointBinding breakpointBinding = hitBinding;
                                await hitBinding.ProcessBreakpointHitAsync(cancellationToken).ConfigureAwait(false);

                                if (breakpointHit != null) {
                                    breakpointHit(this, new BreakpointHitEventArgs(breakpointBinding, MainThread));
                                }
                            } else {
                                hitBinding.FixupHitCount();
                            }
                        }
                        if (!match) {
                            result = false;
                        }
                    } else {
                        // No breakpoints hit
                        result = false;
                    }
                }
            };

            // Process breakpoint bindings, ensuring we have callstack
            if (!haveCallstack) {
                bool running = await PerformBacktraceAsync(cancellationToken).ConfigureAwait(false);
                Debug.Assert(!running);
            }

            await ProcessBreakpointBindingsAsync(breakpointBindings, processBinding, testFullyBound, cancellationToken).ConfigureAwait(false);

            return result;
        }

        private bool FileNameMatchesForBreak(NodeModule brokeIn, NodeBreakpointBinding hitBinding) {
            // when we bind breakpoints we can end up setting breakpoints on index.js
            // and then hit the breakpoint and we need to make sure the paths are
            // actually the same.  We do this based upon all of the scripts which are
            // loaded into the process, walking up the path until we have a trailing
            // path that matches a single script.  If we can't get to just a single
            // match we'll break in all of the files.
            string[] pathComponents = GetPathComponents(hitBinding.FileName);
            ScriptTree curTree = _scriptTree;
            foreach (var component in pathComponents.Reverse()) {
                ScriptTree nextTree;
                if (!curTree.Parents.TryGetValue(component, out nextTree)) {
                    // we know nothing about this script, it must not be loaded yet
                    return false;
                }

                if (curTree.Children.Count == 1) {
                    // we map to a single script, see if it's where we broke.
                    return String.Equals(
                        curTree.Children[0].FileName,
                        brokeIn.FileName,
                        StringComparison.OrdinalIgnoreCase
                    );
                }

                curTree = nextTree;
            }

            return true;
        }

        private async Task ProcessBreakpointBindingsAsync(
            IEnumerable<NodeBreakpointBinding> breakpointBindings,
            Action<NodeBreakpointBinding> processBinding,
            bool testFullyBound,
            CancellationToken cancellationToken = new CancellationToken()) {
=======

>>>>>>> cb03e1d8
            // Iterate over breakpoint bindings, processing them as fully bound or not
            int currentLineNo = MainThread.TopStackFrame.LineNo;
            foreach (NodeBreakpointBinding breakpointBinding in breakpointBindings) {
                // Handle normal (fully bound) breakpoint binding
                if (breakpointBinding.FullyBound) {
                    if (testFullyBound) {
                        // Process based on whether hit (based on hit count and/or condition predicates)
                        if (await breakpointBinding.TestAndProcessHitAsync()) {
                            result &= await ProcessBindingAsync(breakpointBinding, hitBindings, bindingsToProcess, cancellationToken).ConfigureAwait(false) && result;
                        } else {
                            result &= await ProcessBindingAsync(null, hitBindings, bindingsToProcess, cancellationToken).ConfigureAwait(false);
                        }
                        continue;
                    }

                    result &= await ProcessBindingAsync(breakpointBinding, hitBindings, bindingsToProcess, cancellationToken).ConfigureAwait(false);
                    continue;
                }

                // Handle fixed-up breakpoint binding
                // Rebind breakpoint
                await RemoveBreakPointAsync(breakpointBinding, cancellationToken).ConfigureAwait(false);

                NodeBreakpoint breakpoint = breakpointBinding.Breakpoint;
                SetBreakpointCommand setResult = await SetBreakpointAsync(breakpoint, cancellationToken: cancellationToken).ConfigureAwait(false);

                // Treat rebound breakpoint binding as fully bound
                NodeBreakpointBinding reboundbreakpointBinding = CreateBreakpointBinding(breakpoint, setResult.BreakpointId, setResult.ScriptId, setResult.LineNo, setResult.ColumnNo, true);
                HandleBindBreakpointSuccess(reboundbreakpointBinding, breakpoint);

                // Handle invalid-line fixup (second bind matches current line)
                if (reboundbreakpointBinding.LineNo == currentLineNo) {
                    // Process based on whether hit (based on hit count and/or condition predicates)
                    if (await reboundbreakpointBinding.TestAndProcessHitAsync()) {
                        result &= await ProcessBindingAsync(reboundbreakpointBinding, hitBindings, bindingsToProcess, cancellationToken).ConfigureAwait(false);
                    } else {
                        result &= await ProcessBindingAsync(null, hitBindings, bindingsToProcess, cancellationToken).ConfigureAwait(false);
                    }

                    return result;
                }

                // Handle lambda-eval fixup (second bind does not match current line)
                // Process as not hit
                result &= await ProcessBindingAsync(null, hitBindings, bindingsToProcess, cancellationToken).ConfigureAwait(false);
            }

            return result;
        }

        private async void OnExceptionEvent(object sender, ExceptionEventArgs args) {
            ExceptionEvent exception = args.ExceptionEvent;

            if (exception.ErrorNumber == null) {
                ReportException(exception);
                return;
            }

            int errorNumber = exception.ErrorNumber.Value;
            string errorCodeFromMap;
            if (_errorCodes.TryGetValue(errorNumber, out errorCodeFromMap)) {
                ReportException(exception, errorCodeFromMap);
                return;
            }

            var tokenSource = new CancellationTokenSource(_timeout);
            var lookupCommand = new LookupCommand(CommandId, _resultFactory, new[] { exception.ErrorNumber.Value });
            await _client.SendRequestAsync(lookupCommand, tokenSource.Token).ConfigureAwait(false);

            string errorCodeFromLookup = lookupCommand.Results[errorNumber][0].StringValue;
            _errorCodes[errorNumber] = errorCodeFromLookup;

            ReportException(exception, errorCodeFromLookup);
        }

        private async void ReportException(ExceptionEvent exceptionEvent, string errorCode = null) {
            string exceptionName = exceptionEvent.ExceptionName;
            if (!string.IsNullOrEmpty(errorCode)) {
                exceptionName = string.Format("{0}({1})", exceptionName, errorCode);
            }

            // UNDONE Handle break on unhandled, once just my code is supported
            // Node has a catch all, so there are no uncaught exceptions
            // For now just break always or never
            //if (exceptionTreatment == ExceptionHitTreatment.BreakNever ||
            //    (exceptionTreatment == ExceptionHitTreatment.BreakOnUnhandled && !uncaught)) {
            ExceptionHitTreatment exceptionTreatment = _exceptionHandler.GetExceptionHitTreatment(exceptionName);
            if (exceptionTreatment == ExceptionHitTreatment.BreakNever) {
                await AutoResumeAsync(false).ConfigureAwait(false);
                return;
            }

            // We need to get the backtrace before we break, so we request the backtrace
            // and follow up with firing the appropriate event for the break
            bool running = await PerformBacktraceAsync().ConfigureAwait(false);
            Debug.Assert(!running);

            // Handle followup
            EventHandler<ExceptionRaisedEventArgs> exceptionRaised = ExceptionRaised;
            if (exceptionRaised == null) {
                return;
            }

            string description = exceptionEvent.Description;
            if (description.StartsWith("#<") && description.EndsWith(">")) {
                // Serialize exception object to get a proper description
                var tokenSource = new CancellationTokenSource(_timeout);
                var evaluateCommand = new EvaluateCommand(CommandId, _resultFactory, exceptionEvent.ExceptionId);
                await _client.SendRequestAsync(evaluateCommand, tokenSource.Token).ConfigureAwait(false);

                description = evaluateCommand.Result.StringValue;
            }

            var exception = new NodeException(exceptionName, description);
            exceptionRaised(this, new ExceptionRaisedEventArgs(MainThread, exception, exceptionEvent.Uncaught));
        }

        private async Task<int> GetCallstackDepthAsync(CancellationToken cancellationToken = new CancellationToken()) {
            var backtraceCommand = new BacktraceCommand(CommandId, _resultFactory, 0, 1);
            await _client.SendRequestAsync(backtraceCommand, cancellationToken).ConfigureAwait(false);

            return backtraceCommand.CallstackDepth;
        }

        /// <summary>
        /// Retrieves a backtrace for current execution point.
        /// </summary>
        /// <returns>Whether program execution in progress.</returns>
        private async Task<bool> PerformBacktraceAsync(CancellationToken cancellationToken = new CancellationToken()) {
            // CONSIDER:  Lazy population of callstacks
            // Given the VS Debugger UI always asks for full callstacks, we always ask Node.js for full backtraces.
            // Given the nature or Node.js code, deep callstacks are expected to be rare.
            // Although according to the V8 docs (http://code.google.com/p/v8/wiki/DebuggerProtocol) the 'backtrace'
            // request takes a 'bottom' parameter, empirically, Node.js fails requests with it set.  Here we
            // approximate 'bottom' for 'toFrame' using int.MaxValue.  Node.js silently handles toFrame depths
            // greater than the current callstack.
            var backtraceCommand = new BacktraceCommand(CommandId, _resultFactory, 0, int.MaxValue, this);
            await _client.SendRequestAsync(backtraceCommand, cancellationToken).ConfigureAwait(false);

            List<NodeStackFrame> stackFrames = backtraceCommand.StackFrames;

            // Collects results of number type which have null values and perform a lookup for actual values
            var numbersWithNullValue = new List<NodeEvaluationResult>();
            foreach (NodeStackFrame stackFrame in stackFrames) {
                numbersWithNullValue.AddRange(stackFrame.Locals.Concat(stackFrame.Parameters)
                    .Where(p => p.TypeName == NodeVariableType.Number && p.StringValue == null));
            }

            if (numbersWithNullValue.Count > 0) {
                var lookupCommand = new LookupCommand(CommandId, _resultFactory, numbersWithNullValue);
                await _client.SendRequestAsync(lookupCommand, cancellationToken).ConfigureAwait(false);

                foreach (NodeEvaluationResult targetResult in numbersWithNullValue) {
                    NodeEvaluationResult lookupResult = lookupCommand.Results[targetResult.Handle][0];
                    targetResult.StringValue = targetResult.HexValue = lookupResult.StringValue;
                }
            }

            MainThread.Frames = stackFrames;
            foreach (NodeModule module in backtraceCommand.Modules.Values) {
                AddScript(module);
            }

            return backtraceCommand.Running;
        }

        internal IList<NodeThread> GetThreads() {
            return _threads.Values.ToList();
        }

        internal async void SendStepOver(int identity) {
            DebugWriteCommand("StepOver");
            var tokenSource = new CancellationTokenSource(_timeout);
            await ContinueAndSaveSteppingAsync(SteppingKind.Over, cancellationToken: tokenSource.Token).ConfigureAwait(false);
        }

        internal async void SendStepInto(int identity) {
            DebugWriteCommand("StepInto");
            var tokenSource = new CancellationTokenSource(_timeout);
            await ContinueAndSaveSteppingAsync(SteppingKind.Into, cancellationToken: tokenSource.Token).ConfigureAwait(false);
        }

        internal async void SendStepOut(int identity) {
            DebugWriteCommand("StepOut");
            var tokenSource = new CancellationTokenSource(_timeout);
            await ContinueAndSaveSteppingAsync(SteppingKind.Out, cancellationToken: tokenSource.Token).ConfigureAwait(false);
        }

        internal async void SendResumeThread(int threadId) {
            DebugWriteCommand("ResumeThread");

            // Handle load complete resume
            if (!_loadCompleteHandled) {
                _loadCompleteHandled = true;
                _handleEntryPointHit = true;

                // Handle breakpoint binding at entrypoint
                // Attempt to fire breakpoint hit event without actually resuming
                NodeStackFrame topFrame = MainThread.TopStackFrame;
                int breakLineNo = topFrame.LineNo;
                string breakFileName = topFrame.Module.FileName.ToLower();
                NodeModule breakModule = GetModuleForFilePath(breakFileName);

                var breakpointBindings = new List<NodeBreakpointBinding>();
                foreach (NodeBreakpointBinding breakpointBinding in _breakpointBindings.Values) {
                    if (breakpointBinding.Enabled && breakpointBinding.LineNo == breakLineNo &&
                        GetModuleForFilePath(breakpointBinding.RequestedFileName) == breakModule) {
                        breakpointBindings.Add(breakpointBinding);
                    }
                }

                if (breakpointBindings.Count > 0) {
                    // Delegate to ProcessBreak() which knows how to correctly
                    // fire breakpoint hit events for given breakpoint bindings and current backtrace
<<<<<<< HEAD
                    if (!await ProcessBreakpointBreakAsync(breakModule, breakpointBindings, true, true).ConfigureAwait(false)) {
=======
                    if (!await ProcessBreakpointBreakAsync(breakpointBindings, true).ConfigureAwait(false)) {
>>>>>>> cb03e1d8
                        HandleEntryPointHit();
                    }
                    return;
                }

                // Handle no breakpoint at entrypoint
                // Fire entrypoint hit event without actually resuming
                // SDM will auto-resume on entrypoint hit for F5 launch, but not for F10/F11 launch
                HandleEntryPointHit();
                return;
            }

            // Handle tracepoint (auto-resumed "when hit" breakpoint) at entrypoint resume, by firing entrypoint hit event without actually resuming
            // If the SDM auto-resumes a tracepoint hit at the entrypoint, we need to give the SDM a chance to handle the entrypoint.
            // By first firing breakpoint hit for a breakpoint/tracepoint at the entrypoint, and then falling back to firing entrypoint hit
            // when the breakpoint is a tracepoint (auto-resumed), the breakpoint's/tracepoint's side effects will be seen, including when effectively
            // breaking at the entrypoint for F10/F11 launch.            
            // SDM will auto-resume on entrypoint hit for F5 launch, but not for F10/F11 launch
            if (HandleEntryPointHit()) {
                return;
            }

            // Handle tracepoint (auto-resumed "when hit" breakpoint) resume during stepping
            await AutoResumeAsync(true).ConfigureAwait(false);
        }

        private bool HandleEntryPointHit() {
            if (_handleEntryPointHit) {
                _handleEntryPointHit = false;
                EventHandler<ThreadEventArgs> entryPointHit = EntryPointHit;
                if (entryPointHit != null) {
                    entryPointHit(this, new ThreadEventArgs(MainThread));
                    return true;
                }
            }
            return false;
        }

        public void SendClearStepping(int threadId) {
            DebugWriteCommand("ClearStepping");
            //throw new NotImplementedException();
        }

        public async void Detach() {
            DebugWriteCommand("Detach");

            // Disconnect request has no response
            var tokenSource = new CancellationTokenSource(_timeout);
            var disconnectCommand = new DisconnectCommand(CommandId);
            await _client.SendRequestAsync(disconnectCommand, tokenSource.Token).ConfigureAwait(false);

            _connection.Close();
        }

        public async Task<NodeBreakpointBinding> BindBreakpointAsync(NodeBreakpoint breakpoint, CancellationToken cancellationToken = new CancellationToken()) {
            SetBreakpointCommand result = await SetBreakpointAsync(breakpoint, cancellationToken: cancellationToken).ConfigureAwait(false);

            bool fullyBound = (result.ScriptId.HasValue && result.LineNo == breakpoint.LineNo);
            NodeBreakpointBinding breakpointBinding = CreateBreakpointBinding(breakpoint, result.BreakpointId, result.ScriptId, result.LineNo, result.ColumnNo, fullyBound);

            // Fully bound (normal case)
            // Treat as success
            if (fullyBound) {
                HandleBindBreakpointSuccess(breakpointBinding, breakpoint);
                return breakpointBinding;
            }

            // Not fully bound, with predicate
            // Rebind without predicate
            if (breakpoint.HasPredicate) {
                await RemoveBreakPointAsync(breakpointBinding, cancellationToken).ConfigureAwait(false);
                result = await SetBreakpointAsync(breakpoint, true, cancellationToken).ConfigureAwait(false);

                Debug.Assert(!(result.ScriptId.HasValue && result.LineNo == breakpoint.LineNo));
                CreateBreakpointBinding(breakpoint, result.BreakpointId, result.ScriptId, result.LineNo, result.ColumnNo, false);
            }

            // Not fully bound, without predicate
            // Treat as failure (for now)
            HandleBindBreakpointFailure(breakpoint);
            return null;
        }

        private async Task<SetBreakpointCommand> SetBreakpointAsync(
            NodeBreakpoint breakpoint,
            bool withoutPredicate = false,
            CancellationToken cancellationToken = new CancellationToken()) {
            DebugWriteCommand("Set Breakpoint");

            // Try to find module
            NodeModule module = GetModuleForFilePath(breakpoint.RequestedFileName);

            var setBreakpointCommand = new SetBreakpointCommand(CommandId, module, breakpoint, withoutPredicate);
            await _client.SendRequestAsync(setBreakpointCommand, cancellationToken).ConfigureAwait(false);

            return setBreakpointCommand;
        }

        private NodeBreakpointBinding CreateBreakpointBinding(NodeBreakpoint breakpoint, int breakpointId, int? scriptId, int lineNo, int columnNo, bool fullyBound) {
            NodeBreakpointBinding breakpointBinding = breakpoint.CreateBinding(lineNo, columnNo, breakpointId, scriptId, fullyBound);
            _breakpointBindings[breakpointId] = breakpointBinding;
            return breakpointBinding;
        }

        private void HandleBindBreakpointSuccess(NodeBreakpointBinding breakpointBinding, NodeBreakpoint breakpoint) {
            EventHandler<BreakpointBindingEventArgs> breakpointBound = BreakpointBound;
            if (breakpointBound != null) {
                breakpointBound(this, new BreakpointBindingEventArgs(breakpoint, breakpointBinding));
            }
        }

        private void HandleBindBreakpointFailure(NodeBreakpoint breakpoint) {
            EventHandler<BreakpointBindingEventArgs> breakpointBindFailure = BreakpointBindFailure;
            if (breakpointBindFailure != null) {
                breakpointBindFailure(this, new BreakpointBindingEventArgs(breakpoint, null));
            }
        }

        internal NodeModule GetModuleForFilePath(string filePath) {
            NodeModule module;
            _mapNameToScript.TryGetValue(filePath, out module);
            return module;
        }

        internal async Task UpdateBreakpointBindingAsync(
            int breakpointId,
            bool? enabled = null,
            string condition = null,
            int? ignoreCount = null,
            bool validateSuccess = false,
            CancellationToken cancellationToken = new CancellationToken()) {
            // DEVNOTE: Calling UpdateBreakpointBinding() on the debug thread with validateSuccess == true will deadlock
            // and timout, causing both the followup handler to be called before confirmation of success (or failure), and
            // a return of false (failure).
            DebugWriteCommand("Update Breakpoint binding");

            var changeBreakPointCommand = new ChangeBreakpointCommand(CommandId, breakpointId, enabled, condition, ignoreCount);
            await _client.SendRequestAsync(changeBreakPointCommand, cancellationToken).ConfigureAwait(false);
        }

        internal async Task<int?> GetBreakpointHitCountAsync(int breakpointId, CancellationToken cancellationToken = new CancellationToken()) {
            int? hitCount = null;

            var listBreakpointsCommand = new ListBreakpointsCommand(CommandId);
            await _client.SendRequestAsync(listBreakpointsCommand, cancellationToken).ConfigureAwait(false);

            foreach (var breakpoint in listBreakpointsCommand.Breakpoints) {
                if (breakpoint.Key == breakpointId) {
                    hitCount = breakpoint.Value;
                    break;
                }
            }

            return hitCount;
        }

        internal async Task<NodeEvaluationResult> ExecuteTextAsync(
            string text,
            NodeStackFrame nodeStackFrame,
            CancellationToken cancellationToken = new CancellationToken()) {
            DebugWriteCommand("Execute Text Async");

            var evaluateCommand = new EvaluateCommand(CommandId, _resultFactory, text, nodeStackFrame);
            await _client.SendRequestAsync(evaluateCommand, cancellationToken).ConfigureAwait(false);

            return evaluateCommand.Result;
        }

        internal async Task<NodeEvaluationResult> SetVariableValueAsync(
            NodeStackFrame stackFrame,
            string name,
            string value,
            CancellationToken cancellationToken = new CancellationToken()) {
            DebugWriteCommand("Set Variable Value");

            if (_connection.NodeVersion >= _nodeSetVariableValueVersion) {
                var evaluateValueCommand = new EvaluateCommand(CommandId, _resultFactory, value, stackFrame);
                await _client.SendRequestAsync(evaluateValueCommand, cancellationToken).ConfigureAwait(false);

                int handle = evaluateValueCommand.Result.Handle;
                var setVariableValuecommand = new SetVariableValueCommand(CommandId, _resultFactory, stackFrame, name, handle);
                await _client.SendRequestAsync(setVariableValuecommand, cancellationToken).ConfigureAwait(false);
                return setVariableValuecommand.Result;
            }

            string expression = string.Format("{0} = {1}", name, value);
            var evaluateCommand = new EvaluateCommand(CommandId, _resultFactory, expression, stackFrame);
            await _client.SendRequestAsync(evaluateCommand, cancellationToken).ConfigureAwait(false);

            return evaluateCommand.Result;
        }

        internal async Task<List<NodeEvaluationResult>> EnumChildrenAsync(NodeEvaluationResult nodeEvaluationResult, CancellationToken cancellationToken = new CancellationToken()) {
            DebugWriteCommand("Enum Children");

            var lookupCommand = new LookupCommand(CommandId, _resultFactory, new List<NodeEvaluationResult> { nodeEvaluationResult });
            await _client.SendRequestAsync(lookupCommand, cancellationToken).ConfigureAwait(false);

            return lookupCommand.Results[nodeEvaluationResult.Handle];
        }

        internal async Task RemoveBreakPointAsync(NodeBreakpointBinding breakpointBinding, CancellationToken cancellationToken = new CancellationToken()) {
            DebugWriteCommand("Remove Breakpoint");

            // Perform remove idempotently, as remove may be called in response to BreakpointUnound event
            if (breakpointBinding.Unbound) {
                return;
            }

            int breakpointId = breakpointBinding.BreakpointId;
            if (_connection.Connected) {
                var clearBreakpointsCommand = new ClearBreakpointCommand(CommandId, breakpointId);
                await _client.SendRequestAsync(clearBreakpointsCommand, cancellationToken).ConfigureAwait(false);
            }

            NodeBreakpoint breakpoint = breakpointBinding.Breakpoint;
            _breakpointBindings.Remove(breakpointId);
            breakpoint.RemoveBinding(breakpointBinding);
            breakpointBinding.Unbound = true;

            EventHandler<BreakpointBindingEventArgs> breakpointUnbound = BreakpointUnbound;
            if (breakpointUnbound != null) {
                breakpointUnbound(this, new BreakpointBindingEventArgs(breakpoint, breakpointBinding));
            }
        }

        internal bool SetLineNumber(NodeStackFrame nodeStackFrame, int lineNo) {
            DebugWriteCommand("Set Line Number");
            throw new NotImplementedException();
        }

        internal async Task<string> GetScriptTextAsync(int moduleId, CancellationToken cancellationToken = new CancellationToken()) {
            DebugWriteCommand("GetScriptText: " + moduleId);

            var scriptsCommand = new ScriptsCommand(CommandId, this, true, moduleId);
            await _client.SendRequestAsync(scriptsCommand, cancellationToken).ConfigureAwait(false);

            if (scriptsCommand.Modules.Count == 0) {
                return null;
            }

            return scriptsCommand.Modules[0].Source;
        }

        internal async Task<bool> TestPredicateAsync(string expression, CancellationToken cancellationToken = new CancellationToken()) {
            DebugWriteCommand("TestPredicate: " + expression);

            string predicateExpression = string.Format("Boolean({0})", expression);
            var evaluateCommand = new EvaluateCommand(CommandId, _resultFactory, predicateExpression);
            await _client.SendRequestAsync(evaluateCommand, cancellationToken).ConfigureAwait(false);

            return evaluateCommand.Result != null &&
                   evaluateCommand.Result.Type == NodeExpressionType.Boolean &&
                   evaluateCommand.Result.StringValue == "true";
        }

        #endregion

        #region Debugging Events

        /// <summary>
        /// Fired when the process has started and is broken into the debugger, but before any user code is run.
        /// </summary>
        public event EventHandler<ProcessLoadedEventArgs> ProcessLoaded;

        public event EventHandler<ThreadEventArgs> ThreadCreated;
        public event EventHandler<ThreadEventArgs> ThreadExited;
        public event EventHandler<ThreadEventArgs> EntryPointHit;
        public event EventHandler<ThreadEventArgs> StepComplete;
        public event EventHandler<ThreadEventArgs> AsyncBreakComplete;
        public event EventHandler<ProcessExitedEventArgs> ProcessExited;
        public event EventHandler<ModuleLoadedEventArgs> ModuleLoaded;
        public event EventHandler<ExceptionRaisedEventArgs> ExceptionRaised;
        public event EventHandler<BreakpointBindingEventArgs> BreakpointBound;
        public event EventHandler<BreakpointBindingEventArgs> BreakpointUnbound;
        public event EventHandler<BreakpointBindingEventArgs> BreakpointBindFailure;
        public event EventHandler<BreakpointHitEventArgs> BreakpointHit;

        public event EventHandler<OutputEventArgs> DebuggerOutput {
            add { }
            remove { }
        }

        #endregion

        internal void Close() {
        }

        internal static void FixupForRunAndWait(bool waitOnAbnormal, bool waitOnNormal, ProcessStartInfo psi) {
            if (waitOnAbnormal || waitOnNormal) {
                string args = "/c \"\"" + psi.FileName + "\" " + psi.Arguments;

                if (waitOnAbnormal && waitOnNormal) {
                    args += " & pause";
                } else if (waitOnAbnormal) {
                    args += " & if errorlevel 1 pause";
                } else {
                    args += " & if not errorlevel 1 pause";
                }
                args += "\"";
                ProcessorArchitecture binaryType = NativeMethods.GetBinaryType(psi.FileName);
                if (binaryType == ProcessorArchitecture.Amd64) {
                    // VS wants the binary we launch to match in bitness to the Node.exe
                    // we're requesting it to launch.
                    psi.FileName = Path.Combine(Environment.GetFolderPath(Environment.SpecialFolder.Windows), "Sysnative", "cmd.exe");
                } else {
                    psi.FileName = Path.Combine(Environment.SystemDirectory, "cmd.exe");
                }
                psi.Arguments = args;
            }
        }

        #region IDisposable

        public void Dispose() {
            Dispose(true);
            GC.SuppressFinalize(this);
        }

        protected virtual void Dispose(bool disposing) {
            if (disposing) {
                //Clean up managed resources
                Terminate();
            }
        }

        #endregion
    }
}<|MERGE_RESOLUTION|>--- conflicted
+++ resolved
@@ -81,7 +81,8 @@
             NodeDebugOptions debugOptions,
             List<string[]> dirMapping,
             ushort? debuggerPort = null,
-            bool createNodeWindow = true) : this() {
+            bool createNodeWindow = true)
+            : this() {
             // Select debugger port for a local connection
             ushort debuggerPortOrDefault = NodejsConstants.DefaultDebuggerPort;
             if (debuggerPort != null) {
@@ -89,7 +90,7 @@
             } else {
                 List<int> activeConnections =
                     (from listener in IPGlobalProperties.GetIPGlobalProperties().GetActiveTcpListeners()
-                        select listener.Port).ToList();
+                     select listener.Port).ToList();
                 if (activeConnections.Contains(debuggerPortOrDefault)) {
                     debuggerPortOrDefault = (ushort)Enumerable.Range(new Random().Next(5859, 6000), 60000).Except(activeConnections).First();
                 }
@@ -129,7 +130,8 @@
             };
         }
 
-        public NodeDebugger(Uri debuggerEndpointUri, int id) : this() {
+        public NodeDebugger(Uri debuggerEndpointUri, int id)
+            : this() {
             _debuggerEndpointUri = debuggerEndpointUri;
             _id = id;
             _attached = true;
@@ -541,7 +543,7 @@
 
                 // we only need to do fuzzy comparisons when debugging remotely
                 ScriptTree curTree = _scriptTree;
-                string[] pathComponents = GetPathComponents(name);
+                string[] pathComponents = GetPathComponents(newModule.JavaScriptFileName);
                 foreach (var component in pathComponents.Reverse()) {
                     ScriptTree nextTree;
                     if (!curTree.Parents.TryGetValue(component, out nextTree)) {
@@ -613,16 +615,13 @@
             }
 
             // Process break for breakpoint bindings, if any
-<<<<<<< HEAD
-            if (!await ProcessBreakpointBreakAsync(breakpointEvent.Module, breakpointBindings, false, false).ConfigureAwait(false)) {
-=======
-            if (!await ProcessBreakpointBreakAsync(breakpointBindings, false).ConfigureAwait(false)) {
->>>>>>> cb03e1d8
+            if (!await ProcessBreakpointBreakAsync(breakpointEvent.Module, breakpointBindings, false).ConfigureAwait(false)) {
                 await AutoResumeAsync(false).ConfigureAwait(false);
             }
         }
 
         private async Task<bool> ProcessBindingAsync(
+            NodeModule brokeIn,
             NodeBreakpointBinding binding,
             List<NodeBreakpointBinding> hitBindings,
             int bindingsToProcess,
@@ -637,12 +636,22 @@
                 if (hitBindings.Count > 0) {
                     // Fire breakpoint hit event(s)
                     EventHandler<BreakpointHitEventArgs> breakpointHit = BreakpointHit;
-                    if (breakpointHit != null) {
-                        foreach (NodeBreakpointBinding hitBinding in hitBindings) {
+                    bool match = false;
+                    foreach (NodeBreakpointBinding hitBinding in hitBindings) {
+                        if (FileNameMatchesForBreak(brokeIn, hitBinding)) {
+                            match = true;
                             NodeBreakpointBinding breakpointBinding = hitBinding;
                             await hitBinding.ProcessBreakpointHitAsync(cancellationToken).ConfigureAwait(false);
-                            breakpointHit(this, new BreakpointHitEventArgs(breakpointBinding, MainThread));
+
+                            if (breakpointHit != null) {
+                                breakpointHit(this, new BreakpointHitEventArgs(breakpointBinding, MainThread));
+                            }
+                        } else {
+                            hitBinding.FixupHitCount();
                         }
+                    }
+                    if (!match) {
+                        return false;
                     }
                 } else {
                     // No breakpoints hit
@@ -651,68 +660,6 @@
             }
 
             return true;
-        }
-
-        private async Task<bool> ProcessBreakpointBreakAsync(
-            NodeModule brokeIn,
-            List<NodeBreakpointBinding> breakpointBindings,
-            bool testFullyBound,
-            CancellationToken cancellationToken = new CancellationToken()) {
-            bool result = true;
-            // Handle breakpoint(s) but no matching binding(s)
-            // Indicated by non-null but empty breakpoint bindings collection
-            int bindingsToProcess = breakpointBindings.Count;
-            if (bindingsToProcess == 0) {
-                result = false;
-            }
-
-            // Process breakpoint binding
-            var hitBindings = new List<NodeBreakpointBinding>();
-<<<<<<< HEAD
-            Action<NodeBreakpointBinding> processBinding = async binding => {
-                // Collect hit breakpoint bindings
-                if (binding != null) {
-                    hitBindings.Add(binding);
-                }
-
-                // Handle last processed breakpoint binding by either breaking with breakpoint hit events or calling noBreakpointsHitHandler
-                if (--bindingsToProcess == 0) {
-                    if (hitBindings.Count > 0) {
-                        // Fire breakpoint hit event(s)
-                        EventHandler<BreakpointHitEventArgs> breakpointHit = BreakpointHit;
-                        bool match = false;
-                        foreach (NodeBreakpointBinding hitBinding in hitBindings) {
-                            if (FileNameMatchesForBreak(brokeIn, hitBinding)) {
-                                match = true;
-                                NodeBreakpointBinding breakpointBinding = hitBinding;
-                                await hitBinding.ProcessBreakpointHitAsync(cancellationToken).ConfigureAwait(false);
-
-                                if (breakpointHit != null) {
-                                    breakpointHit(this, new BreakpointHitEventArgs(breakpointBinding, MainThread));
-                                }
-                            } else {
-                                hitBinding.FixupHitCount();
-                            }
-                        }
-                        if (!match) {
-                            result = false;
-                        }
-                    } else {
-                        // No breakpoints hit
-                        result = false;
-                    }
-                }
-            };
-
-            // Process breakpoint bindings, ensuring we have callstack
-            if (!haveCallstack) {
-                bool running = await PerformBacktraceAsync(cancellationToken).ConfigureAwait(false);
-                Debug.Assert(!running);
-            }
-
-            await ProcessBreakpointBindingsAsync(breakpointBindings, processBinding, testFullyBound, cancellationToken).ConfigureAwait(false);
-
-            return result;
         }
 
         private bool FileNameMatchesForBreak(NodeModule brokeIn, NodeBreakpointBinding hitBinding) {
@@ -746,14 +693,22 @@
             return true;
         }
 
-        private async Task ProcessBreakpointBindingsAsync(
-            IEnumerable<NodeBreakpointBinding> breakpointBindings,
-            Action<NodeBreakpointBinding> processBinding,
+        private async Task<bool> ProcessBreakpointBreakAsync(
+            NodeModule brokeIn,
+            List<NodeBreakpointBinding> breakpointBindings,
             bool testFullyBound,
             CancellationToken cancellationToken = new CancellationToken()) {
-=======
-
->>>>>>> cb03e1d8
+            bool result = true;
+            // Handle breakpoint(s) but no matching binding(s)
+            // Indicated by non-null but empty breakpoint bindings collection
+            int bindingsToProcess = breakpointBindings.Count;
+            if (bindingsToProcess == 0) {
+                result = false;
+            }
+
+            // Process breakpoint binding
+            var hitBindings = new List<NodeBreakpointBinding>();
+
             // Iterate over breakpoint bindings, processing them as fully bound or not
             int currentLineNo = MainThread.TopStackFrame.LineNo;
             foreach (NodeBreakpointBinding breakpointBinding in breakpointBindings) {
@@ -762,14 +717,14 @@
                     if (testFullyBound) {
                         // Process based on whether hit (based on hit count and/or condition predicates)
                         if (await breakpointBinding.TestAndProcessHitAsync()) {
-                            result &= await ProcessBindingAsync(breakpointBinding, hitBindings, bindingsToProcess, cancellationToken).ConfigureAwait(false) && result;
+                            result &= await ProcessBindingAsync(brokeIn, breakpointBinding, hitBindings, bindingsToProcess, cancellationToken).ConfigureAwait(false);
                         } else {
-                            result &= await ProcessBindingAsync(null, hitBindings, bindingsToProcess, cancellationToken).ConfigureAwait(false);
+                            result &= await ProcessBindingAsync(brokeIn, null, hitBindings, bindingsToProcess, cancellationToken).ConfigureAwait(false);
                         }
                         continue;
                     }
 
-                    result &= await ProcessBindingAsync(breakpointBinding, hitBindings, bindingsToProcess, cancellationToken).ConfigureAwait(false);
+                    result &= await ProcessBindingAsync(brokeIn, breakpointBinding, hitBindings, bindingsToProcess, cancellationToken).ConfigureAwait(false);
                     continue;
                 }
 
@@ -788,9 +743,9 @@
                 if (reboundbreakpointBinding.LineNo == currentLineNo) {
                     // Process based on whether hit (based on hit count and/or condition predicates)
                     if (await reboundbreakpointBinding.TestAndProcessHitAsync()) {
-                        result &= await ProcessBindingAsync(reboundbreakpointBinding, hitBindings, bindingsToProcess, cancellationToken).ConfigureAwait(false);
+                        result &= await ProcessBindingAsync(brokeIn, reboundbreakpointBinding, hitBindings, bindingsToProcess, cancellationToken).ConfigureAwait(false);
                     } else {
-                        result &= await ProcessBindingAsync(null, hitBindings, bindingsToProcess, cancellationToken).ConfigureAwait(false);
+                        result &= await ProcessBindingAsync(brokeIn, null, hitBindings, bindingsToProcess, cancellationToken).ConfigureAwait(false);
                     }
 
                     return result;
@@ -798,7 +753,7 @@
 
                 // Handle lambda-eval fixup (second bind does not match current line)
                 // Process as not hit
-                result &= await ProcessBindingAsync(null, hitBindings, bindingsToProcess, cancellationToken).ConfigureAwait(false);
+                result &= await ProcessBindingAsync(brokeIn, null, hitBindings, bindingsToProcess, cancellationToken).ConfigureAwait(false);
             }
 
             return result;
@@ -968,11 +923,7 @@
                 if (breakpointBindings.Count > 0) {
                     // Delegate to ProcessBreak() which knows how to correctly
                     // fire breakpoint hit events for given breakpoint bindings and current backtrace
-<<<<<<< HEAD
-                    if (!await ProcessBreakpointBreakAsync(breakModule, breakpointBindings, true, true).ConfigureAwait(false)) {
-=======
-                    if (!await ProcessBreakpointBreakAsync(breakpointBindings, true).ConfigureAwait(false)) {
->>>>>>> cb03e1d8
+                    if (!await ProcessBreakpointBreakAsync(breakModule, breakpointBindings, true).ConfigureAwait(false)) {
                         HandleEntryPointHit();
                     }
                     return;
